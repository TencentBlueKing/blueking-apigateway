# -*- coding: utf-8 -*-
#
# TencentBlueKing is pleased to support the open source community by making
# 蓝鲸智云 - API 网关(BlueKing - APIGateway) available.
# Copyright (C) 2017 THL A29 Limited, a Tencent company. All rights reserved.
# Licensed under the MIT License (the "License"); you may not use this file except
# in compliance with the License. You may obtain a copy of the License at
#
#     http://opensource.org/licenses/MIT
#
# Unless required by applicable law or agreed to in writing, software distributed under
# the License is distributed on an "AS IS" BASIS, WITHOUT WARRANTIES OR CONDITIONS OF ANY KIND,
# either express or implied. See the License for the specific language governing permissions and
# limitations under the License.
#
# We undertake not to change the open source license (MIT license) applicable
# to the current version of the project delivered to anyone in the future.
#
import json
from typing import ClassVar

from django.db import models
from django.utils.translation import gettext_lazy as _
from jsonfield import JSONField

from apigateway.apps.support.constants import DocLanguageEnum, DocSourceEnum, DocTypeEnum, ProgrammingLanguageEnum
from apigateway.apps.support.managers import (
    GatewaySDKManager,
    ReleasedResourceDocManager,
    ResourceDocVersionManager,
)
from apigateway.common.mixins.models import ConfigModelMixin, OperatorModelMixin, TimestampedModelMixin
from apigateway.core.models import Gateway, ResourceVersion
from apigateway.schema.models import Schema
from apigateway.utils import time


class ResourceDoc(TimestampedModelMixin, OperatorModelMixin):
    gateway = models.ForeignKey(Gateway, db_column="api_id", on_delete=models.CASCADE, null=True)
    resource_id = models.IntegerField(blank=False, null=False, db_index=True)
    type = models.CharField(max_length=32, choices=DocTypeEnum.get_choices())
    language = models.CharField(
        max_length=32,
        choices=DocLanguageEnum.get_choices(),
        default=DocLanguageEnum.ZH.value,
        db_index=True,
    )
    source = models.CharField(
        max_length=32, choices=DocSourceEnum.get_choices(), default=DocSourceEnum.CUSTOM.value, db_index=True
    )
    content = models.TextField(blank=True, null=True, default="")

    def __self__(self):
        return f"<ResourceDoc: {self.resource}>"

    class Meta:
        verbose_name = _("资源文档")
        verbose_name_plural = _("资源文档")
        db_table = "support_resource_doc"
        unique_together = ("gateway", "resource_id", "language")

    def snapshot(self, as_dict=False):
        data = {
            "resource_id": self.resource_id,
            "type": self.type,
            "language": self.language,
            "content": self.content,
            "created_time": time.format(self.created_time),
            "updated_time": time.format(self.updated_time),
        }
        if as_dict:
            return data
        return json.dumps(data)


class ResourceDocVersion(TimestampedModelMixin, OperatorModelMixin):
    gateway = models.ForeignKey(Gateway, db_column="api_id", on_delete=models.CASCADE)
    resource_version = models.ForeignKey(ResourceVersion, on_delete=models.CASCADE)
    _data = models.TextField(db_column="data")

    objects: ClassVar[ResourceDocVersionManager] = ResourceDocVersionManager()

    def __str__(self):
        return f"<ResourceDocVersion: {self.gateway}/{self.resource_version}>"

    class Meta:
        verbose_name = "ResourceDocVersion"
        verbose_name_plural = "ResourceDocVersion"
        db_table = "support_resource_doc_version"
        unique_together = ("gateway", "resource_version")

    @property
    def data(self) -> list:
        return json.loads(self._data)

    @data.setter
    def data(self, data: list):
        self._data = json.dumps(data)


class ReleasedResourceDoc(TimestampedModelMixin):
    """资源已发布的资源文档"""

    gateway = models.ForeignKey(Gateway, db_column="api_id", on_delete=models.CASCADE)
    resource_version_id = models.IntegerField(blank=False, null=False, db_index=True)
    resource_id = models.IntegerField(blank=False, null=False, db_index=True)
    language = models.CharField(
        max_length=32,
        choices=DocLanguageEnum.get_choices(),
        default=DocLanguageEnum.ZH.value,
        db_index=True,
    )
    data = JSONField(help_text="resource doc data in resource doc version")

    objects: ClassVar[ReleasedResourceDocManager] = ReleasedResourceDocManager()

    def __str__(self):
        return f"<ReleasedResourceDoc: {self.id}"

    class Meta:
        verbose_name = "ReleasedResourceDoc"
        verbose_name_plural = "ReleasedResourceDoc"
        unique_together = ("gateway", "resource_version_id", "resource_id", "language")
        db_table = "support_released_resource_doc"


class GatewaySDK(ConfigModelMixin):
    gateway = models.ForeignKey(Gateway, db_column="api_id", on_delete=models.CASCADE)
    resource_version = models.ForeignKey(ResourceVersion, on_delete=models.CASCADE, blank=True, null=True)
    name = models.CharField(max_length=128, blank=True, default="", help_text=_("SDK 名称"))
    url = models.TextField(blank=True, default="", help_text=_("下载地址"))
    language = models.CharField(max_length=32, choices=ProgrammingLanguageEnum.get_choices())
    version_number = models.CharField(max_length=64)
    include_private_resources = models.BooleanField(default=False)
    # FIXME: remove those fields
    filename = models.CharField(max_length=128, help_text=_("SDK 文件名, 废弃"))
    is_public_latest = models.BooleanField(default=False, db_index=True, help_text=_("废弃"))

    # is_recommended 说明这个版本是被推荐的，隐含了2个前提
    # 1. 这个版本是公开的
    # 2. 这个版本是最新的
    is_recommended = models.BooleanField(default=False, db_index=True)

    # FIXME: is_public is always True, no private SDK in the future
    # is_public 说明这个版本是公开且发布过的
    is_public = models.BooleanField(default=False, db_index=True)

    schema = models.ForeignKey(Schema, on_delete=models.PROTECT, null=True)

    objects: ClassVar[GatewaySDKManager] = GatewaySDKManager()

    def __self__(self):
        return f"<APISDK: {self.gateway}>"

    class Meta:
        verbose_name = _("网关SDK")
        verbose_name_plural = _("网关SDK")
        db_table = "support_api_sdk"
<<<<<<< HEAD
        unique_together = ("gateway", "language", "version_number")

    @atomic
    def mark_is_recommended(self):
        # 清理之前的标记
        GatewaySDK.objects.filter(
            is_recommended=True,
            gateway=self.gateway,
        ).update(is_recommended=False)

        self.is_recommended = True
        self.save(update_fields=["is_recommended"])
=======
        unique_together = ("gateway", "language", "version_number")
>>>>>>> 0886859c
<|MERGE_RESOLUTION|>--- conflicted
+++ resolved
@@ -156,19 +156,4 @@
         verbose_name = _("网关SDK")
         verbose_name_plural = _("网关SDK")
         db_table = "support_api_sdk"
-<<<<<<< HEAD
-        unique_together = ("gateway", "language", "version_number")
-
-    @atomic
-    def mark_is_recommended(self):
-        # 清理之前的标记
-        GatewaySDK.objects.filter(
-            is_recommended=True,
-            gateway=self.gateway,
-        ).update(is_recommended=False)
-
-        self.is_recommended = True
-        self.save(update_fields=["is_recommended"])
-=======
-        unique_together = ("gateway", "language", "version_number")
->>>>>>> 0886859c
+        unique_together = ("gateway", "language", "version_number")