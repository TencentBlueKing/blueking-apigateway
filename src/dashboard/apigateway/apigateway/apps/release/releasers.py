# -*- coding: utf-8 -*-
#
# TencentBlueKing is pleased to support the open source community by making
# 蓝鲸智云 - API 网关(BlueKing - APIGateway) available.
# Copyright (C) 2017 THL A29 Limited, a Tencent company. All rights reserved.
# Licensed under the MIT License (the "License"); you may not use this file except
# in compliance with the License. You may obtain a copy of the License at
#
#     http://opensource.org/licenses/MIT
#
# Unless required by applicable law or agreed to in writing, software distributed under
# the License is distributed on an "AS IS" BASIS, WITHOUT WARRANTIES OR CONDITIONS OF ANY KIND,
# either express or implied. See the License for the specific language governing permissions and
# limitations under the License.
#
# We undertake not to change the open source license (MIT license) applicable
# to the current version of the project delivered to anyone in the future.
#
from abc import ABCMeta
from dataclasses import dataclass
from typing import Any, Dict, List

from attrs import define
from blue_krill.async_utils.django_utils import delay_on_commit
from celery.canvas import group
from django.utils.functional import cached_property
from django.utils.translation import gettext as _
from rest_framework.exceptions import ValidationError

from apigateway.apps.audit.constants import OpObjectTypeEnum, OpStatusEnum, OpTypeEnum
from apigateway.apps.audit.utils import record_audit_log
from apigateway.apps.release.serializers import ReleaseBatchSLZ
from apigateway.apps.stage.validators import StageVarsValuesValidator
from apigateway.apps.support.models import ReleasedResourceDoc, ResourceDocVersion
from apigateway.common.contexts import StageProxyHTTPContext
from apigateway.common.event.event import PublishEventReporter
from apigateway.controller.tasks import (
    mark_release_history_failure,
    mark_release_history_status,
    release_gateway_by_helm,
    release_gateway_by_registry,
)
from apigateway.core.constants import ReleaseStatusEnum, StageStatusEnum
from apigateway.core.models import (
    Gateway,
    MicroGateway,
    MicroGatewayReleaseHistory,
    Release,
    ReleasedResource,
    ReleaseHistory,
    ResourceVersion,
    Stage,
)
from apigateway.core.signals import reversion_update_signal


class ReleaseError(Exception):
    """发布失败"""


class ReleaseValidationError(Exception):
    """发布校验失败"""


class NonRelatedMicroGatewayError(Exception):
    """环境未关联微网关实例"""


class SharedMicroGatewayNotFound(Exception):
    """未找到共享微网关实例"""


class GatewayReleaserFactory:
    @classmethod
    def get_releaser(
        cls, gateway: Gateway, data: Dict[str, Any], access_token: str, username: str = ""
    ) -> "BaseGatewayReleaser":
        if gateway.is_micro_gateway:
            return MicroGatewayReleaser.from_data(gateway, data, access_token, username)

        return DefaultGatewayReleaser.from_data(gateway, data, access_token, username)


@dataclass
class BaseGatewayReleaser(metaclass=ABCMeta):
    gateway: Gateway
    stages: List[Stage]
    resource_version: ResourceVersion
    comment: str = ""
    username: str = ""
    access_token: str = ""

    @classmethod
    def from_data(cls, gateway: Gateway, data: Dict[str, Any], access_token: str, username: str = ""):
        """
        :param gateway: 待操作的网关
        :param data: 包含以下几项数据
            - stage_ids: 待发布环境
            - resource_version_id：待发布版本
            - comment：发布备注
        """
        slz = slz = ReleaseBatchSLZ(data=data, context={"api": gateway})
        slz.is_valid(raise_exception=True)

        return cls(
            gateway=gateway,
            stages=list(Stage.objects.filter(id__in=slz.validated_data["stage_ids"])),
            resource_version=ResourceVersion.objects.get(id=slz.validated_data["resource_version_id"]),
            comment=slz.validated_data.get("comment", ""),
            username=username,
            access_token=access_token,
        )

    def release_batch(self):
        # 环境、部署信息校验
        # 普通参数校验失败，不需要记录发布日志，环境参数校验失败，需记录发布日志
        # 因此，将普通参数校验，环境参数校验分开处理
        try:
            self._validate()
        except (ValidationError, ReleaseValidationError, NonRelatedMicroGatewayError) as err:
            message = err.detail[0] if isinstance(err, ValidationError) else str(err)
            self._save_release_history(status=ReleaseStatusEnum.FAILURE, message=message)
            raise ReleaseError(message) from err

        # save release history
        history = self._save_ok_release_history()
        release_instances = []

        # save release
        for stage in self.stages:
            # save release
            instance = Release.objects.save_release(
                gateway=self.gateway,
                stage=stage,
                resource_version=self.resource_version,
                comment=self.comment,
                username=self.username,
            )

            release_instances.append(instance)

            # send signal
            reversion_update_signal.send(sender=Release, instance_id=instance.id, action="release")

            # record audit log
            record_audit_log(
                username=self.username,
                op_type=OpTypeEnum.CREATE.value,
                op_status=OpStatusEnum.SUCCESS.value,
                op_object_group=self.gateway.id,
                op_object_type=OpObjectTypeEnum.RELEASE.value,
                op_object_id=instance.id,
                op_object=f"{stage.name}:{instance.resource_version.name}",
                comment=_("版本发布"),
            )

        # 批量发布，仅对微网关生效
        self._do_release(release_instances, history)

        # 发布后，将环境状态更新为可用
        self._activate_stages()

        self._update_and_clear_released_resources()
        self._update_and_clear_released_resource_docs()

        return history

    def _validate(self):
        """校验待发布数据"""
        for stage in self.stages:
            self._validate_stage_upstreams(self.gateway.id, stage, self.resource_version.id)
            self._validate_stage_vars(stage, self.resource_version.id)

    def _validate_stage_upstreams(self, gateway_id: int, stage: Stage, resource_version_id: int):
        """检查环境的代理配置，如果未配置任何有效的上游主机地址（Hosts），则报错。

        :raise ReleaseValidationError: 当未配置 Hosts 时。
        """
        if not StageProxyHTTPContext().contain_hosts(stage.id):
            raise ReleaseValidationError(
                _("网关环境【{stage_name}】中代理配置 Hosts 未配置，请在网关 `基本设置 -> 环境管理` 中进行配置。").format(  # noqa: E501
                    stage_name=stage.name,
                )
            )

    def _validate_stage_vars(self, stage: Stage, resource_version_id: int):
        validator = StageVarsValuesValidator()
        validator(
            {
                "gateway": self.gateway,
                "stage_name": stage.name,
                "vars": stage.vars,
                "resource_version_id": resource_version_id,
            }
        )

    def _do_release(self, releases: List[Release], release_history: ReleaseHistory):
        """发布资源版本"""

    def _save_release_history(self, status: ReleaseStatusEnum, message: str) -> ReleaseHistory:
        """保存发布历史"""
        history = ReleaseHistory.objects.create(
            api=self.gateway,
            stage=self.stages[0],
            resource_version=self.resource_version,
            comment=self.comment,
            status=status.value,
            message=message,
            created_by=self.username,
        )
        history.stages.set(self.stages)

        return history

    def _save_ok_release_history(self) -> ReleaseHistory:
        """保存正常的发布历史"""
        return self._save_release_history(status=ReleaseStatusEnum.SUCCESS, message=_("发布成功"))

    def _activate_stages(self):
        stage_ids = [stage.id for stage in self.stages]
        Stage.objects.filter(id__in=stage_ids).update(status=StageStatusEnum.ACTIVE.value)

    def _update_and_clear_released_resources(self):
        ReleasedResource.objects.save_released_resource(self.resource_version)
        ReleasedResource.objects.clear_unreleased_resource(self.gateway.id)

    def _update_and_clear_released_resource_docs(self):
        resource_doc_version = ResourceDocVersion.objects.get_by_resource_version_id(
            self.gateway.id,
            self.resource_version.id,
        )
        ReleasedResourceDoc.objects.save_released_resource_doc(resource_doc_version)
        ReleasedResourceDoc.objects.clear_unreleased_resource_doc(self.gateway.id)


@dataclass
class DefaultGatewayReleaser(BaseGatewayReleaser):
    """APIGateway 默认网关发布器"""


@dataclass
class MicroGatewayReleaser(BaseGatewayReleaser):
    """微网关发布器"""

    @cached_property
    def _shared_micro_gateway(self):
        # TODO: 根据网关集群分组来找到对应的网关
        try:
            return MicroGateway.objects.get_default_shared_gateway()
        except MicroGateway.DoesNotExist:
            raise SharedMicroGatewayNotFound(_("共享微网关实例不存在。"))

    def _save_ok_release_history(self) -> ReleaseHistory:
        return self._save_release_history(status=ReleaseStatusEnum.PENDING, message=_("发布中"))

    def _create_release_task_for_shared_gateway(self, release: Release, release_history: ReleaseHistory):
        shared_gateway = self._shared_micro_gateway
        if not shared_gateway:
            return

        history = MicroGatewayReleaseHistory.objects.create(
            api=release.api,
            stage=release.stage,
            micro_gateway=shared_gateway,
            release_history=release_history,
            status=ReleaseStatusEnum.RELEASING.value,
        )
        return release_gateway_by_registry.si(
            release_id=release.pk,
            micro_gateway_release_history_id=history.pk,
            micro_gateway_id=shared_gateway.pk,
        )  # type: ignore

    def _create_release_task_for_micro_gateway(self, release: Release, release_history: ReleaseHistory):
        stage = release.stage
        micro_gateway = stage.micro_gateway
        if not micro_gateway or not micro_gateway.is_managed:
            return

        history = MicroGatewayReleaseHistory.objects.create(
            api=release.api,
            stage=stage,
            micro_gateway=micro_gateway,
            release_history=release_history,
            status=ReleaseStatusEnum.RELEASING.value,
        )

        return release_gateway_by_helm.si(
            access_token=self.access_token,
            release_id=release.pk,
            micro_gateway_release_history_id=history.pk,
            username=self.username,
        )  # type: ignore

<<<<<<< HEAD
    def _create_release_task(self, release: Release, release_history: ReleaseHistory):
        # NOTE: 发布专享网关时，不再将资源同时发布到共享网关
        micro_gateway = release.stage.micro_gateway
        if not micro_gateway or micro_gateway.is_shared:
            return self._create_release_task_for_shared_gateway(release, release_history)

        return self._create_release_task_for_micro_gateway(release, release_history)
=======
    def _create_release_tasks(self, release: Release, release_history: ReleaseHistory):
        # create publish event

        if self._shared_micro_gateway:
            PublishEventReporter.report_create_publish_task_doing_event(release_history, release.stage)
        for fn in [self._create_release_task_for_shared_gateway, self._create_release_task_for_micro_gateway]:
            task = fn(release, release_history)
            if task:
                yield task
>>>>>>> 333c2311

    def _do_release(self, releases: List[Release], release_history: ReleaseHistory):
        tasks = []
        release_success_callback = mark_release_history_status.si(
            release_history_id=release_history.pk,
            status=ReleaseStatusEnum.SUCCESS.value,
            message="configuration released success",
            stage_ids=[release.stage.id for release in releases],
        )  # type: ignore
        # => now we use en instead(no lang in celery, won't be translated)
        # FIXME: the release status should be set to release_event.type + result
        release_failure_callback = mark_release_history_failure.s(
            release_history_id=release_history.pk, stage_ids=[release.stage.id for release in releases]
        )  # type: ignore

        for release in releases:
            task = self._create_release_task(release, release_history)
            # 任意一个任务失败都表示发布失败
            tasks.append(task.on_error(release_failure_callback))

        # 使用 celery 的编排能力，并发发布多个微网关，并且在发布完成后，更新微网关发布历史的状态
        delay_on_commit(group(*tasks) | release_success_callback)


@define(slots=False)
class ReleaseBatchManager:
    access_token: str = ""

    def release_batch(self, gateway: Gateway, data: dict, username: str = ""):
        return GatewayReleaserFactory.get_releaser(
            gateway, data, access_token=self.access_token, username=username
        ).release_batch()<|MERGE_RESOLUTION|>--- conflicted
+++ resolved
@@ -292,25 +292,17 @@
             username=self.username,
         )  # type: ignore
 
-<<<<<<< HEAD
     def _create_release_task(self, release: Release, release_history: ReleaseHistory):
+        # create publish event
+        if self._shared_micro_gateway:
+            PublishEventReporter.report_create_publish_task_doing_event(release_history, release.stage)
+
         # NOTE: 发布专享网关时，不再将资源同时发布到共享网关
         micro_gateway = release.stage.micro_gateway
         if not micro_gateway or micro_gateway.is_shared:
             return self._create_release_task_for_shared_gateway(release, release_history)
 
         return self._create_release_task_for_micro_gateway(release, release_history)
-=======
-    def _create_release_tasks(self, release: Release, release_history: ReleaseHistory):
-        # create publish event
-
-        if self._shared_micro_gateway:
-            PublishEventReporter.report_create_publish_task_doing_event(release_history, release.stage)
-        for fn in [self._create_release_task_for_shared_gateway, self._create_release_task_for_micro_gateway]:
-            task = fn(release, release_history)
-            if task:
-                yield task
->>>>>>> 333c2311
 
     def _do_release(self, releases: List[Release], release_history: ReleaseHistory):
         tasks = []
