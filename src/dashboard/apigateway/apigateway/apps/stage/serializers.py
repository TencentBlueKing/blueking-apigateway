# -*- coding: utf-8 -*-
#
# TencentBlueKing is pleased to support the open source community by making
# 蓝鲸智云 - API 网关(BlueKing - APIGateway) available.
# Copyright (C) 2017 THL A29 Limited, a Tencent company. All rights reserved.
# Licensed under the MIT License (the "License"); you may not use this file except
# in compliance with the License. You may obtain a copy of the License at
#
#     http://opensource.org/licenses/MIT
#
# Unless required by applicable law or agreed to in writing, software distributed under
# the License is distributed on an "AS IS" BASIS, WITHOUT WARRANTIES OR CONDITIONS OF ANY KIND,
# either express or implied. See the License for the specific language governing permissions and
# limitations under the License.
#
# We undertake not to change the open source license (MIT license) applicable
# to the current version of the project delivered to anyone in the future.
#
import uuid
from typing import Optional

from django.utils.translation import gettext as _
from django.utils.translation import gettext_lazy
from rest_framework import serializers
from rest_framework.validators import UniqueTogetherValidator
from tencent_apigateway_common.i18n.field import SerializerTranslatedField

<<<<<<< HEAD
from apigateway.apis.web.stage.validators import StageVarsValidator
from apigateway.apps.plugin.constants import PluginBindingScopeEnum
=======
from apigateway.apps.stage.validators import StageVarsValidator
from apigateway.biz.stage import StageHandler
from apigateway.biz.validators import MaxCountPerGatewayValidator
>>>>>>> 7932b88e
from apigateway.common.contexts import StageProxyHTTPContext, StageRateLimitContext
from apigateway.common.fields import CurrentGatewayDefault
from apigateway.common.mixins.serializers import ExtensibleFieldMixin
from apigateway.common.plugin.header_rewrite import HeaderRewriteConvertor
from apigateway.core.constants import (
    DEFAULT_BACKEND_NAME,
    DEFAULT_LB_HOST_WEIGHT,
    DOMAIN_PATTERN,
    HEADER_KEY_PATTERN,
    MAX_BACKEND_TIMEOUT_IN_SECOND,
    STAGE_NAME_PATTERN,
    LoadBalanceTypeEnum,
)
<<<<<<< HEAD
from apigateway.core.models import Backend, BackendConfig, MicroGateway, Stage
from apigateway.core.validators import MaxCountPerGatewayValidator
=======
from apigateway.core.models import MicroGateway, Stage
from apigateway.core.signals import reversion_update_signal
>>>>>>> 7932b88e


class HostSLZ(serializers.Serializer):
    host = serializers.RegexField(DOMAIN_PATTERN)
    weight = serializers.IntegerField(min_value=1, required=False)


class UpstreamsSLZ(serializers.Serializer):
    loadbalance = serializers.ChoiceField(choices=LoadBalanceTypeEnum.get_choices())
    hosts = serializers.ListField(child=HostSLZ(), allow_empty=False)

    def __init__(self, *args, **kwargs):
        self.allow_empty = kwargs.pop("allow_empty", False)
        super().__init__(*args, **kwargs)

    def _update_hosts(self, data):
        """
        如果负载均衡类型为 RoundRobin 时，将权重设置为默认值
        """
        if data.get("loadbalance") != LoadBalanceTypeEnum.RR.value:
            return data

        for host in data["hosts"]:
            host["weight"] = DEFAULT_LB_HOST_WEIGHT
        return data

    def to_internal_value(self, data):
        if self.allow_empty and not data:
            return {}
        data = super().to_internal_value(data)
        return self._update_hosts(data)

    def to_representation(self, instance):
        if self.allow_empty and not instance:
            return {}
        return super().to_representation(instance)

    def validate(self, data):
        if data.get("loadbalance") == LoadBalanceTypeEnum.WRR.value:
            host_without_weight = [host for host in data["hosts"] if host.get("weight") is None]
            if host_without_weight:
                raise serializers.ValidationError(_("负载均衡类型为 Weighted-RR 时，Host 权重必填。"))
        return data


class TransformHeadersSLZ(serializers.Serializer):
    # add = serializers.DictField(child=serializers.CharField(), required=False, allow_empty=True)
    # append = serializers.DictField(child=serializers.CharField(), required=False, allow_empty=True)
    # replace = serializers.DictField(child=serializers.CharField(), required=False, allow_empty=True)
    set = serializers.DictField(label="设置", child=serializers.CharField(), required=False, allow_empty=True)
    delete = serializers.ListField(label="删除", child=serializers.CharField(), required=False, allow_empty=True)

    def _validate_headers_key(self, value):
        for key in value:
            if not HEADER_KEY_PATTERN.match(key):
                raise serializers.ValidationError(_("Header 键由字母、数字、连接符（-）组成，长度小于100个字符。"))
        return value

    def validate_set(self, value):
        return self._validate_headers_key(value)

    def validate_delete(self, value):
        return self._validate_headers_key(value)


class StageProxyHTTPConfigSLZ(serializers.Serializer):
    timeout = serializers.IntegerField(max_value=MAX_BACKEND_TIMEOUT_IN_SECOND, min_value=1)
    upstreams = UpstreamsSLZ(allow_empty=False)
    transform_headers = TransformHeadersSLZ(required=False, default=dict)


class RateSLZ(serializers.Serializer):
    tokens = serializers.IntegerField(min_value=0)
    period = serializers.IntegerField(min_value=1)


class StageSLZ(ExtensibleFieldMixin, serializers.ModelSerializer):
    api = serializers.HiddenField(default=CurrentGatewayDefault())
    name = serializers.RegexField(STAGE_NAME_PATTERN)
    vars = serializers.DictField(
        label="环境变量",
        child=serializers.CharField(allow_blank=True, required=True),
        default=dict,
    )
    proxy_http = StageProxyHTTPConfigSLZ()
    micro_gateway_id = serializers.UUIDField(allow_null=True, required=False)
    description = SerializerTranslatedField(
        default_field="description_i18n", allow_blank=True, allow_null=True, max_length=512, required=False
    )

    class Meta:
        ref_name = "apps.stage"
        model = Stage
        fields = (
            "api",
            "id",
            "name",
            "description",
            "description_en",
            "vars",
            "status",
            "proxy_http",
            "micro_gateway_id",
        )
        extra_kwargs = {
            "description_en": {
                "required": False,
            }
        }
        read_only_fields = ("id", "status")
        non_model_fields = ["proxy_http", "rate_limit"]
        lookup_field = "id"

        validators = [
            UniqueTogetherValidator(
                queryset=Stage.objects.all(),
                fields=["api", "name"],
                message=gettext_lazy("网关下环境名称已经存在。"),
            ),
            MaxCountPerGatewayValidator(
                Stage,
                max_count_callback=lambda gateway: gateway.max_stage_count,
                message=gettext_lazy("每个网关最多创建 {max_count} 个环境。"),
            ),
            StageVarsValidator(),
        ]

    def validate(self, data):
        self._validate_micro_gateway_stage_unique(data.get("micro_gateway_id"))
        return data

    def to_representation(self, instance):
        instance.proxy_http = StageProxyHTTPContext().get_config(instance.id)
        instance.rate_limit = StageRateLimitContext().get_config(instance.id)

        return super().to_representation(instance)

    def create(self, validated_data):
        # 1. save stage
        instance = super().create(validated_data)

        proxy_http_config = validated_data["proxy_http"]

        # 2. create default backend
        backend = Backend.objects.create(
            gateway=instance.api,
            name=DEFAULT_BACKEND_NAME,
        )

        hosts = []
        for host in proxy_http_config["upstreams"]["hosts"]:
            scheme, _host = host["host"].split("://")
            hosts.append({"scheme": scheme, "host": _host, "weight": host["weight"]})

        backend_config = BackendConfig(
            gateway=instance.api,
            backend=backend,
            stage=instance,
            config={
                "type": "node",
                "timeout": proxy_http_config["timeout"],
                "loadbalance": proxy_http_config["upstreams"]["loadbalance"],
                "hosts": hosts,
            },
        )
        backend_config.save()

        # 3. create or update header rewrite plugin config
        stage_transform_headers = proxy_http_config.get("transform_headers") or {}
        stage_config = HeaderRewriteConvertor.transform_headers_to_plugin_config(stage_transform_headers)
        HeaderRewriteConvertor.alter_plugin(
            instance.api_id, PluginBindingScopeEnum.STAGE.value, instance.id, stage_config
        )

        return instance

    def validate_micro_gateway_id(self, value) -> Optional[uuid.UUID]:
        if value is None:
            return None

        gateway = self.context["request"].gateway
        if not MicroGateway.objects.filter(api=gateway, id=value).exists():
            raise serializers.ValidationError(_("微网关实例不存在，id={value}。").format(value=value))

        return value

    def _validate_micro_gateway_stage_unique(self, micro_gateway_id: Optional[uuid.UUID]):
        """校验 micro_gateway 仅绑定到一个环境"""
        if not micro_gateway_id:
            return

        queryset = Stage.objects.filter(micro_gateway_id=micro_gateway_id)
        if self.instance is not None:
            queryset = queryset.exclude(pk=self.instance.pk)

        if queryset.exists():
            raise serializers.ValidationError(_("微网关实例已绑定到其它环境。"))<|MERGE_RESOLUTION|>--- conflicted
+++ resolved
@@ -25,34 +25,20 @@
 from rest_framework.validators import UniqueTogetherValidator
 from tencent_apigateway_common.i18n.field import SerializerTranslatedField
 
-<<<<<<< HEAD
 from apigateway.apis.web.stage.validators import StageVarsValidator
 from apigateway.apps.plugin.constants import PluginBindingScopeEnum
-=======
-from apigateway.apps.stage.validators import StageVarsValidator
-from apigateway.biz.stage import StageHandler
 from apigateway.biz.validators import MaxCountPerGatewayValidator
->>>>>>> 7932b88e
-from apigateway.common.contexts import StageProxyHTTPContext, StageRateLimitContext
+from apigateway.common.contexts import (StageProxyHTTPContext,
+                                        StageRateLimitContext)
 from apigateway.common.fields import CurrentGatewayDefault
 from apigateway.common.mixins.serializers import ExtensibleFieldMixin
 from apigateway.common.plugin.header_rewrite import HeaderRewriteConvertor
-from apigateway.core.constants import (
-    DEFAULT_BACKEND_NAME,
-    DEFAULT_LB_HOST_WEIGHT,
-    DOMAIN_PATTERN,
-    HEADER_KEY_PATTERN,
-    MAX_BACKEND_TIMEOUT_IN_SECOND,
-    STAGE_NAME_PATTERN,
-    LoadBalanceTypeEnum,
-)
-<<<<<<< HEAD
+from apigateway.core.constants import (DEFAULT_BACKEND_NAME,
+                                       DEFAULT_LB_HOST_WEIGHT, DOMAIN_PATTERN,
+                                       HEADER_KEY_PATTERN,
+                                       MAX_BACKEND_TIMEOUT_IN_SECOND,
+                                       STAGE_NAME_PATTERN, LoadBalanceTypeEnum)
 from apigateway.core.models import Backend, BackendConfig, MicroGateway, Stage
-from apigateway.core.validators import MaxCountPerGatewayValidator
-=======
-from apigateway.core.models import MicroGateway, Stage
-from apigateway.core.signals import reversion_update_signal
->>>>>>> 7932b88e
 
 
 class HostSLZ(serializers.Serializer):
