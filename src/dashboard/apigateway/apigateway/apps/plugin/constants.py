#
# TencentBlueKing is pleased to support the open source community by making
# 蓝鲸智云 - API 网关(BlueKing - APIGateway) available.
# Copyright (C) 2017 THL A29 Limited, a Tencent company. All rights reserved.
# Licensed under the MIT License (the "License"); you may not use this file except
# in compliance with the License. You may obtain a copy of the License at
#
#     http://opensource.org/licenses/MIT
#
# Unless required by applicable law or agreed to in writing, software distributed under
# the License is distributed on an "AS IS" BASIS, WITHOUT WARRANTIES OR CONDITIONS OF ANY KIND,
# either express or implied. See the License for the specific language governing permissions and
# limitations under the License.
#
# We undertake not to change the open source license (MIT license) applicable
# to the current version of the project delivered to anyone in the future.
#
from blue_krill.data_types.enum import EnumField, StructuredEnum
from django.utils.translation import gettext_lazy as _

from apigateway.core.constants import ScopeTypeEnum


class PluginTypeEnum(StructuredEnum):
    IP_RESTRICTION = EnumField("ip-restriction", label=_("IP访问控制"))
    RATE_LIMIT = EnumField("rate_limit", label=_("频率控制"))
    CORS = EnumField("cors", label="CORS")
    CIRCUIT_BREAKER = EnumField("circuit_breaker", label=_("断路器"))
    VERIFIED_USER_EXEMPTED_APPS = EnumField("bk-verified-user-exempted-apps", label=_("免用户认证应用白名单"))


class PluginTypeCodeEnum(StructuredEnum):
    BK_RATE_LIMIT = EnumField("bk-rate-limit", label=_("频率控制"))
    BK_CORS = EnumField("bk-cors", label="CORS")
<<<<<<< HEAD
    BK_HEADER_REWRITE = EnumField("bk-header-rewrite", label=_("Header 转换"))
=======
    BK_IP_RESTRICTION = EnumField("bk-ip-restriction", label="ip-restriction")
>>>>>>> 414133d4


class PluginBindingScopeEnum(StructuredEnum):
    STAGE = EnumField(ScopeTypeEnum.STAGE.value, label=_("环境"))
    RESOURCE = EnumField(ScopeTypeEnum.RESOURCE.value, label=_("资源"))


class DimensionEnum(StructuredEnum):
    API = EnumField("api", label=_("全量资源"))
    RESOURCE = EnumField("resource", label=_("具体资源"))


class PluginStyleEnum(StructuredEnum):
    RAW = EnumField("raw", label=_("原生"))
    DYNAMIC = EnumField("dynamic", label=_("动态"))
    FIX = EnumField("fix", label=_("固定"))<|MERGE_RESOLUTION|>--- conflicted
+++ resolved
@@ -32,11 +32,8 @@
 class PluginTypeCodeEnum(StructuredEnum):
     BK_RATE_LIMIT = EnumField("bk-rate-limit", label=_("频率控制"))
     BK_CORS = EnumField("bk-cors", label="CORS")
-<<<<<<< HEAD
     BK_HEADER_REWRITE = EnumField("bk-header-rewrite", label=_("Header 转换"))
-=======
     BK_IP_RESTRICTION = EnumField("bk-ip-restriction", label="ip-restriction")
->>>>>>> 414133d4
 
 
 class PluginBindingScopeEnum(StructuredEnum):
