<<<<<<< HEAD
<!-- 2025-06-06 -->
# V1.17.0 Release Log

### Features

- Support multi-tenant

### Bug Fixes

- Fix: Backend service resource query error
- Fix: Incorrect tooltips content in one-click group
- Fix: Incorrect number of resource changes displayed when generating versions
=======
<!-- 2025-07-04 -->
# V1.16.1 Release Log

### Features

- Add resource version configuration export

### Enhancements

- Optimize MCP market display
- MCP market filtering supports labels filtering
- Optimize resource parameter configuration and comparison
- Add MCP Server related open api
- MCP Proxy supports application-side interface
- Optimize MCP tool documentation display
- Fix a batch of style issues
>>>>>>> 0886859c

---

<!-- 2025-05-29 -->
# V1.16.0 Release Log

### Features

- Support programmable gateway
- Support MCP Server
- Support AI assistant for logs and online debugging
- Added: Statistical Report
- Added: Platform Tool

### Enhancements

- Basic Information: Support configuring document contact
- Monitoring Alarm: Alarm policy supports configuration effective environment
- Online Debugging: Optimize header filling interaction
- Online Debugging: Debug history displays more details
- Environment Overview supports statistical data display
- Approval history merged into permission approval page
- Plugin list displayed in order of priority
- Basic Information: Management staff has a secondary confirmation when deleting themselves

---

<!-- 2025-05-08 -->
# V1.15.8 Release Log

### Bug Fixes

- Fix: tls support check_hostname not taking effect

---

<!-- 2025-05-06 -->
# V1.15.7 Release Log

### Bug Fixes

- Fix: tls support check_hostname

---

<!-- 2025-04-23 -->
# V1.15.6 Release Log

### Bug Fixes

- Fix: esb unable to use tls to connect MySQL

---

<!-- 2025-04-18 -->
# V1.15.5 Release Log

### Features

- Support using tls to connect MySQL and Redis

---

<!-- 2025-04-08 -->
# V1.15.4 Release Log

### Bug Fixes

- Fix: Backend service resource query error
- Fix: Incorrect tooltips content in one-click group pull
- Fix: Incorrect number of resource changes displayed when generating versions
- Backport: Fix issues reported after 1.15上线
- Fix: celery stuck in some environments

### Features

- v2 sync api: list permissions

---

<!-- 2025-02-17 -->
# V1.15.3 Release Log

### Bug Fixes

- Fix: Some frontend issues

---

<!-- 2025-02-12 -->
# V1.15.2 Release Log

### Bug Fixes

- Fix: Unable to use the same key for filtering in transaction logs
- Fix: Comparison failure when creating resource versions
- Fix: Outdated resource versions could still be published
- Fix: Display issues in component API documentation
- Fix: API documentation links directly to the API
- Fix: Icon and logo display errors in the version release process
- Fix: Page height error when release notifications appear
- Fix: Bulk modification of resource documents in resource import table
- Fix: Add Golang option when viewing SDK
- Fix: Height of resource configuration drawer
- Fix: Issue with repeated clicking of the online debug button
- Fix: Unable to view entire value when environment management variable is too long
- Fix: Unit error in statistical charts
- Fix: Naming conflict caused by using both underscores and camel case in resource names, added pre-validation
- Fix: Added DASHBOARD_CSRF_TRUSTED_ORIGINS
- Fix: Incomplete display of the list when plugins exceed 10 items

---

<!-- 2024-11-29 -->
# V1.15.1 Release Log

### Bug Fixes

- Fix: Compatibility with MySQL 5.7

---

<!-- 2024-11-15 -->
# V1.15.0 Release Log

### Features

- Data Operation - Statistical Report: Complete page redesign.
- Permission Management - Application Permissions: Full page redesign, merging two permission dimensions into a single list page/export.
- Gateway/Component API Documentation and Gateway/Component SDK: Merged into a single page, API Documentation, with all functions needing testing.
- Optimized Log Query Page: Search history/icon selection to narrow scope.
- Optimized Online Debugging Page.
- Resource Version: Support for generating Java SDK.
- Resource Configuration: Support for enabling WebSocket.
- Added 4 new plugins to Resource Dimension: Mock, Circuit Breaker, Request Validation, and Fault Injection, with functionality needing testing.
- Upgraded the underlying Django framework and all dependency libraries to the latest version.

---

<!-- 2024-10-30 -->
# V1.14.5 Release Log

### Bug Fixes

- Fixed issues on the resource configuration page
  - Incorrect page number after search
  - Resource configuration table height issue
- Fixed issues in pipeline logs
  - Added search history for log queries
  - Syntax error in log queries
  - Data export issue resulting in empty logs
- Fixed issue with header reset when switching in online debugging
- Fixed the issue with resource documentation upload failure
- Fixed backend configuration issues for environment validation during publishing
- Updated bkui to fix XSS vulnerabilities
- Fixed online debugging: refined response status code color differentiation
- Fixed gateway basic information: tooltips for maintenance personnel text
- Optimized resource version comparison display

---

<!-- 2024-10-09 -->
# V1.14.4 Release Log

### Bug Fixes

- Fixed incorrect validation in online debugging

---

<!-- 2024-10-08 -->
# V1.14.3 Release Log

### Bug Fixes

- Fixed the issue where the description disappears when editing a plugin
- Error notification for failed ZIP uploads during document import
- XSS vulnerability fix

---

<!-- 2024-09-26 -->
# V1.14.2 Release Log

### Bug Fixes

- Fixed incorrect official documentation link for resource import
- Added support for delete operation in OpenAPI resource synchronization

---

<!-- 2024-09-25 -->
# V1.14.1 Release Log

### Bug Fixes

- Environment Overview: Resource plugin list merge takes too long
- Fixed issue where a prompt dialog still appears after leaving a page with an edited form

### Features

- Prohibit selecting and publishing schema v1 resource versions
- Standardize documentation center redirect links

---

<!-- 2024-09-13 -->
# V1.14.0 Release Log

### Bug Fixes

- Plugin: Header Rewrite - Validate duplicate headers
- Incorrect frontend request address after enabling the notification center
- Issue with maintenance personnel information not displaying
- After successful publishing, update the associated version number for the current environment to avoid functionality issues on the publish failure page
- Issue with negative time display during the publishing process
- Merge issue for plugin display on the environment overview resource list page
- Disable bk-opentelemetry

### Features

- Optimize import and export configurations to support OpenAPI 3.0
- Optimize log query page
- Optimize online debugging page
- Generate recommended version number when creating a new resource version
- Update the associated version number only after successful version release
- Support configuring associated apps in gateway basic information
- Enable controlled submission of personnel edits in gateway basic information
- Add `bp-` as one of the official built-in gateway prefixes
- Plugin: Add `bk_username` field in `file-logger`
- Plugin: Support `$` for variable retrieval in the "header rewrite" plugin key-value pairs

---

<!-- 2024-08-06 -->
# V1.13.13 Release Log

### Bug Fixes

- Updated title brand name

---

<!-- 2024-08-01 -->
# V1.13.12 Release Log

### Bug Fixes

- Fixed issues with sync_gateway command
- Updated `bk-apigateway` resource version

---

<!-- 2024-08-01 -->
# V1.13.11 Release Log

### Bug Fixes

- Fixed issues with version log internationalization
- Updated gateway API documentation

---

<!-- 2024-07-12 -->
# V1.13.10 Release Log

### Bug Fixes

- Supplemented version logs

---

<!-- 2024-07-12 -->
# V1.13.9 Release Log

### Bug Fixes

- Standardized logout messages
- Supplemented version logs

---

<!-- 2024-06-29 -->
# V1.13.8 Release Log

### Bug Fixes

- Maintenance staff information not displaying correctly in basic information for certain environments

---

<!-- 2024-06-28 -->
# V1.13.7 Release Log

### Bug Fixes

- Maintenance staff information not displaying correctly in basic information for certain environments

---

<!-- 2024-06-21 -->
# V1.13.6 Release Log

### Bug Fixes

- Incorrect frontend request URL when the notification center is activated
- Maintenance staff information not displaying correctly in basic information

### Features

- Online debugging apps are no longer displayed on the permission list page
- Global configuration support for BK_SHARED_RES_URL

---

<!-- 2024-06-12 -->
# V1.13.5 Release Log

### Features

- Changes in backend services to trigger deployment updated to asynchronous

---

<!-- 2024-06-11 -->
# V1.13.4 Release Log

### Bug Fixes

- Fixed issue where maintenance personnel were not displayed in the popup when editing basic information
- Fixed issue with resource list page search not supporting fuzzy search
- Fixed incorrect link in renewal email
- Fixed issue where gateway maximum resource whitelist was ineffective
- Fixed issue in Python SDK where package name contained an extra `-`
- Fixed frontend issues

### Features

- Increased retry attempts for distributed lock release
- Import now supports multiple backends
- Updated plugin descriptions
- Switched public_key retrieval interface to core-api

---

<!-- 2024-05-30 -->
# V1.13.3 Release Log

### Bug Fixes

- Fixed frontend issues
- Fixed eslint issues

### Features

- Added detection for releases before version 1.13, prompting users to upgrade to the new version
- Added environment variables BK_APP_CODE and BK_REPO_URL to dashboard-fe

---

<!-- 2024-05-27 -->
# V1.13.2 Release Log

### Bug Fixes

- Fixed frontend issues

### Features

- Added is_from_logout parameter to logout

---

<!-- 2024-05-22 -->
# V1.13.1 Release Log

### Bug Fixes

- fix: stage plugins can't be edited
- fix: menu i18n issue

### Features

- Stage resource list is too large to display

---

<!-- 2024-05-20 -->
# V1.13.0 Release Log

### Bug Fixes

### Features

- Refactored backend code for protocol standardization
- Brand new product page

---

<!-- 2024-01-24 -->
# V1.12.16 Release Log

### Bug Fixes

- Fixed a problem where the esb component could not synchronize successfully (upgraded esb to 2.14.65)
- Hidden bk-header-rewrite plugin configuration

### Features

- Upgraded bk-esb to 2.14.64, including monitoring and bklog changes
- Added validation: gateway_name/stage_name/resource_name cannot end with `-` or `_`

---

<!-- 2023-12-28 -->
# V1.12.14 Release Log

### Bug Fixes

- Fixed checking for resource_perm_required before checking verified_app_required = True
- Open API sync stage does not trigger release, allows environment variables to be absent in the gateway

### Features

- Upgraded esb to 2.14.61
- When querying existing permissions of an application, display the status of permissions being applied for
- Check the permissions of an application accessing gateway resources, and send notifications to the application owner if they are about to expire
- In the alarm information, removed the querystring
- Statistics: Support pulling request volume data by gateway

---

<!-- 2023-11-08 -->
# V1.12.9 Release Log

### Bug Fixes

- Fixed: PluginConfigManager missing method bulk_delete
- Fixed: operator diff not taking effect
- Fixed: an issue where apisix DNS resolution failure could not be recovered

### Features

- API documentation added bk_token description
- apisix supports graceful shutdown
- Optimization of apisix rebuild radixtree
- Gateway supports configuration for developers

---

<!-- 2023-09-25 -->
# V1.12.1 Release Log

> Official outgoing version

### Bug Fixes

- fix: operator remove duplicated items bug
- fix: operator full sync bug
- fix: apisix online issues
- fix: front-end interaction issues
- fix: when requesting an exception on the backend interface, the results will not be cached<|MERGE_RESOLUTION|>--- conflicted
+++ resolved
@@ -1,4 +1,3 @@
-<<<<<<< HEAD
 <!-- 2025-06-06 -->
 # V1.17.0 Release Log
 
@@ -11,7 +10,9 @@
 - Fix: Backend service resource query error
 - Fix: Incorrect tooltips content in one-click group
 - Fix: Incorrect number of resource changes displayed when generating versions
-=======
+
+---
+
 <!-- 2025-07-04 -->
 # V1.16.1 Release Log
 
@@ -28,7 +29,6 @@
 - MCP Proxy supports application-side interface
 - Optimize MCP tool documentation display
 - Fix a batch of style issues
->>>>>>> 0886859c
 
 ---
 
