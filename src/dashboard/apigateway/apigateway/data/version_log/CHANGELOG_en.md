--- conflicted
+++ resolved
@@ -1,5 +1,4 @@
-<<<<<<< HEAD
-<!-- 2025-04-02 -->
+<!-- 2025-06-06 -->
 # V1.17.0 Release Log
 
 ### Features
@@ -11,7 +10,9 @@
 - Fix: Backend service resource query error
 - Fix: Incorrect tooltips content in one-click group
 - Fix: Incorrect number of resource changes displayed when generating versions
-=======
+
+---
+
 <!-- 2025-05-29 -->
 # V1.16.0 Release Log
 
@@ -33,7 +34,6 @@
 - Approval history merged into permission approval page
 - Plugin list displayed in order of priority
 - Basic Information: Management staff has a secondary confirmation when deleting themselves
->>>>>>> 7ecf6d9e
 
 ---
 
