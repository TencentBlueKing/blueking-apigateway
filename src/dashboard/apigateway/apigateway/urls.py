--- conflicted
+++ resolved
@@ -52,22 +52,11 @@
     path("backend/esb/", include("apigateway.apps.esb.urls")),
     # iam provider
     path("backend/api/iam/", include("apigateway.apis.iam.urls")),
-<<<<<<< HEAD
-    path("backend/gateways/<int:gateway_id>/ssl/", include("apigateway.apps.ssl_certificate.urls")),
-    # apps: normal
-    path("backend/apis/<int:gateway_id>/audits/", include("apigateway.apps.audit.urls")),
-    path("backend/apis/<int:gateway_id>/micro-gateways/", include("apigateway.apps.micro_gateway.urls")),
-    path("backend/esb/", include("apigateway.apps.esb.urls")),
-    # FIXME: change this to a new url in future
-    # switch language
-    # api-support backend/docs urls -- begin
-=======
     # edge-controller
     path("backend/api/v1/edge-controller/", include("apigateway.apis.controller.urls")),
     # open api
     path("backend/api/v1/", include("apigateway.apis.open.urls")),
     # api-support backend/docs urls
->>>>>>> d64a19d8
     path("backend/docs/apigateway/", include("apigateway.apps.docs.gateway.urls")),
     path("backend/docs/esb/", include("apigateway.apps.docs.esb.urls")),
     path("backend/docs/feature/", include("apigateway.apps.docs.feature.urls")),
