#
# TencentBlueKing is pleased to support the open source community by making
# 蓝鲸智云 - API 网关(BlueKing - APIGateway) available.
# Copyright (C) 2017 THL A29 Limited, a Tencent company. All rights reserved.
# Licensed under the MIT License (the "License"); you may not use this file except
# in compliance with the License. You may obtain a copy of the License at
#
#     http://opensource.org/licenses/MIT
#
# Unless required by applicable law or agreed to in writing, software distributed under
# the License is distributed on an "AS IS" BASIS, WITHOUT WARRANTIES OR CONDITIONS OF ANY KIND,
# either express or implied. See the License for the specific language governing permissions and
# limitations under the License.
#
# We undertake not to change the open source license (MIT license) applicable
# to the current version of the project delivered to anyone in the future.
#
"""apigateway URL Configuration

The `urlpatterns` list routes URLs to views. For more information please see:
    https://docs.djangoproject.com/en/2.0/topics/http/urls/
Examples:
Function views
    1. Add an import:  from my_app import views
    2. Add a URL to urlpatterns:  path('', views.home, name='home')
Class-based views
    1. Add an import:  from other_app.views import Home
    2. Add a URL to urlpatterns:  path('', Home.as_view(), name='home')
Including another URLconf
    1. Import the include() function: from django.urls import include, path
    2. Add a URL to urlpatterns:  path('blog/', include('blog.urls'))
"""
from django.contrib import admin
from django.urls import include, path, re_path
from django.views.i18n import set_language
from drf_yasg import openapi
from drf_yasg.views import get_schema_view
from rest_framework import permissions

from apigateway.apps.monitor.views import AlarmRecordSummaryViewSet

urlpatterns = [
    path("", include("django_prometheus.urls")),
    path("backend/admin42/", admin.site.urls),
    path("backend/", include("apigateway.healthz.urls")),
    path("backend/accounts/", include("apigateway.account.urls")),
    path("backend/api/v1/", include("apigateway.apis.open.urls")),
    # edge-controller
    path("backend/api/v1/edge-controller/", include("apigateway.apis.controller.urls")),
    # iam provider
    path("backend/api/iam/", include("apigateway.apis.iam.urls")),
    # apps: core
    path("backend/apis/", include("apigateway.apps.gateway.urls")),
    path("backend/apis/<int:gateway_id>/", include("apigateway.apps.stage_item.urls")),
    path("backend/apis/<int:gateway_id>/stages/", include("apigateway.apps.stage.urls")),
    path("backend/apis/<int:gateway_id>/resources/", include("apigateway.apps.resource.urls")),
    path("backend/apis/<int:gateway_id>/resource_versions/", include("apigateway.apps.resource_version.urls")),
    path("backend/apis/<int:gateway_id>/releases/", include("apigateway.apps.release.urls")),
    path("backend/apis/<int:gateway_id>/backend-services/", include("apigateway.apps.backend_service.urls")),
    path("backend/apis/<int:gateway_id>/ssl/", include("apigateway.apps.ssl_certificate.urls")),
    # apps: normal
    path("backend/apis/<int:gateway_id>/metrics/", include("apigateway.apps.metrics.urls")),
    path("backend/apis/<int:gateway_id>/monitors/", include("apigateway.apps.monitor.urls")),
    path("backend/apis/<int:gateway_id>/audits/", include("apigateway.apps.audit.urls")),
    path("backend/apis/<int:gateway_id>/permissions/", include("apigateway.apps.permission.urls")),
    path("backend/apis/<int:gateway_id>/support/", include("apigateway.apps.support.urls")),
    path("backend/apis/<int:gateway_id>/access_strategies/", include("apigateway.apps.access_strategy.urls")),
    path("backend/apis/<int:gateway_id>/plugins/", include("apigateway.apps.plugin.urls")),
    path("backend/apis/<int:gateway_id>/micro-gateways/", include("apigateway.apps.micro_gateway.urls")),
    path("backend/esb/", include("apigateway.apps.esb.urls")),
<<<<<<< HEAD
    path("backend/feature/", include("apigateway.apps.feature.urls")),
=======
    path("backend/users/", include("apigateway.apps.user.urls")),
>>>>>>> 02f92ab1
    # FIXME: change this to a new url in future
    # monitors
    path(
        "backend/apis/monitors/alarm/records/summary/",
        AlarmRecordSummaryViewSet.as_view({"get": "list"}),
        name="monitors.alamr_records.summary",
    ),
    # switch language
    path("backend/i18n/setlang/", set_language, name="set_language"),
    # api-support backend/docs urls -- begin
    path("backend/docs/apigateway/", include("apigateway.apps.docs.gateway.urls")),
    path("backend/docs/esb/", include("apigateway.apps.docs.esb.urls")),
    path("backend/docs/feature/", include("apigateway.apps.docs.feature.urls")),
    path("backend/docs/feedback/", include("apigateway.apps.docs.feedback.urls")),
    # refactoring begin ------
    path("backend/apis/<int:gateway_id>/logs/", include("apigateway.apis.web.access_log.urls")),
    path("backend/gateways/<int:gateway_id>/logs/", include("apigateway.apis.web.access_log.urls")),
    path("backend/apis/<int:gateway_id>/tests/", include("apigateway.apis.web.api_test.urls")),
    path("backend/gateways/<int:gateway_id>/tests/", include("apigateway.apis.web.api_test.urls")),
    # delete it later after frontend changed the url
    path("backend/apis/<int:gateway_id>/labels/", include("apigateway.apis.web.label.urls")),
    path("backend/gateways/<int:gateway_id>/labels/", include("apigateway.apis.web.label.urls")),
<<<<<<< HEAD
    path("backend/users/", include("apigateway.apis.web.user.urls")),
=======
    path("backend/feature/", include("apigateway.apis.web.feature.urls")),
>>>>>>> 02f92ab1
    # refactoring end ------
]

# add drf-yasg automatically generated documents
schema_view = get_schema_view(
    openapi.Info(
        title="APIGateway-Dashboard API",
        default_version="v1",
        description="APIGateway-Dashboard API Document",
        terms_of_service="http://example.com",
        contact=openapi.Contact(email="blueking@tencent.com"),
        license=openapi.License(name="BSD License"),
    ),
    public=True,
    permission_classes=(permissions.AllowAny,),
)

# backend/docs/
urlpatterns += [
    # drf-yasg automatically generated documents
    re_path(
        r"^backend/docs/auto/swagger(?P<format>\.json|\.yaml)$",
        schema_view.without_ui(cache_timeout=0),
        name="schema-json",
    ),
    re_path(
        r"^backend/docs/auto/swagger/$", schema_view.with_ui("swagger", cache_timeout=0), name="schema-swagger-ui"
    ),
    re_path(r"^backend/docs/auto/redoc/$", schema_view.with_ui("redoc", cache_timeout=0), name="schema-redoc"),
]<|MERGE_RESOLUTION|>--- conflicted
+++ resolved
@@ -68,11 +68,7 @@
     path("backend/apis/<int:gateway_id>/plugins/", include("apigateway.apps.plugin.urls")),
     path("backend/apis/<int:gateway_id>/micro-gateways/", include("apigateway.apps.micro_gateway.urls")),
     path("backend/esb/", include("apigateway.apps.esb.urls")),
-<<<<<<< HEAD
-    path("backend/feature/", include("apigateway.apps.feature.urls")),
-=======
-    path("backend/users/", include("apigateway.apps.user.urls")),
->>>>>>> 02f92ab1
+
     # FIXME: change this to a new url in future
     # monitors
     path(
@@ -95,11 +91,8 @@
     # delete it later after frontend changed the url
     path("backend/apis/<int:gateway_id>/labels/", include("apigateway.apis.web.label.urls")),
     path("backend/gateways/<int:gateway_id>/labels/", include("apigateway.apis.web.label.urls")),
-<<<<<<< HEAD
     path("backend/users/", include("apigateway.apis.web.user.urls")),
-=======
     path("backend/feature/", include("apigateway.apis.web.feature.urls")),
->>>>>>> 02f92ab1
     # refactoring end ------
 ]
 
