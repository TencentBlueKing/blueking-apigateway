--- conflicted
+++ resolved
@@ -77,25 +77,27 @@
     path("backend/docs/esb/", include("apigateway.apps.docs.esb.urls")),
     path("backend/docs/feature/", include("apigateway.apps.docs.feature.urls")),
     path("backend/docs/feedback/", include("apigateway.apps.docs.feedback.urls")),
-
     # refactoring begin ------
     path("backend/apis/<int:gateway_id>/tests/", include("apigateway.apis.web.api_test.urls")),
     path("backend/gateways/<int:gateway_id>/tests/", include("apigateway.apis.web.api_test.urls")),
-
     # delete it later after frontend changed the url
     path("backend/apis/<int:gateway_id>/labels/", include("apigateway.apis.web.label.urls")),
     path("backend/gateways/<int:gateway_id>/labels/", include("apigateway.apis.web.label.urls")),
-<<<<<<< HEAD
+    path("backend/feature/", include("apigateway.apis.web.feature.urls")),
     # monitors
     path("backend/apis/<int:gateway_id>/monitors/", include("apigateway.apis.web.monitor.urls")),
+    path("backend/gateways/<int:gateway_id>/monitors/", include("apigateway.apis.web.monitor.urls")),
+    # todo 不应该放在顶层, 后续要想办法挪到下层
     path(
         "backend/apis/monitors/alarm/records/summary/",
         AlarmRecordSummaryListApi.as_view(),
         name="monitors.alamr_records.summary",
     ),
-=======
-    path("backend/feature/", include("apigateway.apis.web.feature.urls")),
->>>>>>> 43403d66
+    path(
+        "backend/gateways/monitors/alarm/records/summary/",
+        AlarmRecordSummaryListApi.as_view(),
+        name="monitors.alamr_records.summary",
+    ),
     # refactoring end ------
 ]
 
