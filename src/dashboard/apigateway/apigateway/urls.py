--- conflicted
+++ resolved
@@ -66,7 +66,6 @@
     path("backend/apis/<int:gateway_id>/plugins/", include("apigateway.apps.plugin.urls")),
     path("backend/apis/<int:gateway_id>/micro-gateways/", include("apigateway.apps.micro_gateway.urls")),
     path("backend/esb/", include("apigateway.apps.esb.urls")),
-
     # FIXME: change this to a new url in future
     # switch language
     path("backend/i18n/setlang/", set_language, name="set_language"),
@@ -83,9 +82,7 @@
     # delete it later after frontend changed the url
     path("backend/apis/<int:gateway_id>/labels/", include("apigateway.apis.web.label.urls")),
     path("backend/gateways/<int:gateway_id>/labels/", include("apigateway.apis.web.label.urls")),
-<<<<<<< HEAD
     path("backend/gateways/<int:gateway_id>/permissions/", include("apigateway.apis.web.permission.urls")),
-=======
     path("backend/users/", include("apigateway.apis.web.user.urls")),
     path("backend/feature/", include("apigateway.apis.web.feature.urls")),
     # monitors
@@ -102,7 +99,6 @@
         AlarmRecordSummaryListApi.as_view(),
         name="monitors.alamr_records.summary",
     ),
->>>>>>> ff5dca94
     # refactoring end ------
 ]
 
