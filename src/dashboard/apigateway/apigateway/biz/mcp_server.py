#
# TencentBlueKing is pleased to support the open source community by making
# 蓝鲸智云 - API 网关(BlueKing - APIGateway) available.
# Copyright (C) 2017 THL A29 Limited, a Tencent company. All rights reserved.
# Licensed under the MIT License (the "License"); you may not use this file except
# in compliance with the License. You may obtain a copy of the License at
#
#     http://opensource.org/licenses/MIT
#
# Unless required by applicable law or agreed to in writing, software distributed under
# the License is distributed on an "AS IS" BASIS, WITHOUT WARRANTIES OR CONDITIONS OF ANY KIND,
# either express or implied. See the License for the specific language governing permissions and
# limitations under the License.
#
# We undertake not to change the open source license (MIT license) applicable
# to the current version of the project delivered to anyone in the future.
#
from typing import Dict, List, Tuple

from apigateway.apps.mcp_server.constants import MCPServerStatusEnum
from apigateway.apps.mcp_server.models import MCPServer
from apigateway.common.django.translation import get_current_language_code
from apigateway.common.error_codes import error_codes
from apigateway.core.models import Gateway

from .released_resource import ReleasedResourceData, ReleasedResourceHandler
from .released_resource_doc import ReleasedResourceDocHandler
from .released_resource_doc.generators import DocGenerator
from .resource_doc import ResourceDocHandler
from .resource_label import ResourceLabelHandler


class MCPServerHandler:
    @staticmethod
    def get_tools_resources_and_labels(
        gateway_id: int, stage_name: str, resource_names: List[str]
    ) -> Tuple[List[ReleasedResourceData], Dict[int, List]]:
        tool_resource_names = set(resource_names)

        stage_released_resources = ReleasedResourceHandler.get_public_released_resource_data_list(
            gateway_id,
            stage_name,
            False,
        )

        # only need the resources in the resource_names
        tool_resources: List[ReleasedResourceData] = [
            r for r in stage_released_resources if r.name in tool_resource_names
        ]

        label_ids = list({label_id for resource in tool_resources for label_id in resource.gateway_labels})
        labels = ResourceLabelHandler.get_labels_by_ids(label_ids)

        return tool_resources, labels

    @staticmethod
    def get_tool_doc(gateway_id: int, stage_name: str, tool_name: str) -> Dict:
        resource_data, doc_data = ReleasedResourceDocHandler.get_released_resource_doc_data(
            gateway_id=gateway_id,
            stage_name=stage_name,
            resource_name=tool_name,
            language=ResourceDocHandler.get_doc_language(get_current_language_code()),
        )
        if not (resource_data and doc_data):
            raise error_codes.NOT_FOUND

        gateway = Gateway.objects.get(id=gateway_id)

        generator = DocGenerator(
            gateway=gateway,
            stage_name=stage_name,
            resource_data=resource_data,
            doc_data=doc_data,
            language=ResourceDocHandler.get_doc_language(get_current_language_code()),
        )

        return generator.get_doc()

    @staticmethod
<<<<<<< HEAD
    def update_stage_mcp_server_related_resource_names(
        stage_id: int,
        resource_version_id: int,
    ):
        # 1. get the mcp_servers
        # 2. get the resource_names of the mcp_servers
        # 3. do update
        pass
=======
    def disable_servers(gateway_id: int, stage_id: int = 0) -> None:
        """set the status of the servers to inactive
        e.g. gateway inactivated, stage offline, etc.

        Args:
            gateway_id (int): the id of the gateway
            stage_id (int, optional): the id of the stage. Defaults to 0.
        """
        queryset = MCPServer.objects.filter(gateway_id=gateway_id)
        if stage_id:
            queryset = queryset.filter(stage_id=stage_id)

        queryset.update(status=MCPServerStatusEnum.INACTIVE.value)
>>>>>>> eac257e7
<|MERGE_RESOLUTION|>--- conflicted
+++ resolved
@@ -77,16 +77,6 @@
         return generator.get_doc()
 
     @staticmethod
-<<<<<<< HEAD
-    def update_stage_mcp_server_related_resource_names(
-        stage_id: int,
-        resource_version_id: int,
-    ):
-        # 1. get the mcp_servers
-        # 2. get the resource_names of the mcp_servers
-        # 3. do update
-        pass
-=======
     def disable_servers(gateway_id: int, stage_id: int = 0) -> None:
         """set the status of the servers to inactive
         e.g. gateway inactivated, stage offline, etc.
@@ -100,4 +90,13 @@
             queryset = queryset.filter(stage_id=stage_id)
 
         queryset.update(status=MCPServerStatusEnum.INACTIVE.value)
->>>>>>> eac257e7
+
+    @staticmethod
+    def update_stage_mcp_server_related_resource_names(
+        stage_id: int,
+        resource_version_id: int,
+    ):
+        # 1. get the mcp_servers
+        # 2. get the resource_names of the mcp_servers
+        # 3. do update
+        pass