#
# TencentBlueKing is pleased to support the open source community by making
# 蓝鲸智云 - API 网关(BlueKing - APIGateway) available.
# Copyright (C) 2017 THL A29 Limited, a Tencent company. All rights reserved.
# Licensed under the MIT License (the "License"); you may not use this file except
# in compliance with the License. You may obtain a copy of the License at
#
#     http://opensource.org/licenses/MIT
#
# Unless required by applicable law or agreed to in writing, software distributed under
# the License is distributed on an "AS IS" BASIS, WITHOUT WARRANTIES OR CONDITIONS OF ANY KIND,
# either express or implied. See the License for the specific language governing permissions and
# limitations under the License.
#
# We undertake not to change the open source license (MIT license) applicable
# to the current version of the project delivered to anyone in the future.
#
from typing import Any, Dict

from django.db import transaction

from apigateway.common.release.publish import trigger_gateway_publish
from apigateway.core.constants import DEFAULT_BACKEND_NAME, PublishSourceEnum
from apigateway.core.models import Backend, BackendConfig, Proxy


class BackendHandler:
    @staticmethod
    @transaction.atomic
    def create(data: Dict[str, Any], created_by: str) -> Backend:
        """创建后端服务"""
        backend = Backend(
            gateway=data["gateway"],
            type=data["type"],
            name=data["name"],
            description=data["description"],
            created_by=created_by,
            updated_by=created_by,
        )
        backend.save()

        backend_configs = []
        for config in data["configs"]:
            backend_config = BackendConfig(
                gateway=data["gateway"],
                backend_id=backend.id,
                stage_id=config["stage_id"],
                config={key: value for key, value in config.items() if key != "stage_id"},
                created_by=created_by,
                updated_by=created_by,
            )
            backend_configs.append(backend_config)

        BackendConfig.objects.bulk_create(backend_configs)

        return backend

    @staticmethod
    @transaction.atomic
    def update(backend: Backend, data: Dict[str, Any], updated_by: str) -> Backend:
        """更新后端服务"""
        backend.type = data["type"]
        if backend.name != DEFAULT_BACKEND_NAME:
            backend.name = data["name"]
        backend.description = data["description"]
        backend.updated_by = updated_by
        backend.save()

        backend_configs = BackendConfig.objects.filter(backend_id=backend.id)
        stage_configs = {config.stage_id: config for config in backend_configs}

        backend_configs = []
        for config in data["configs"]:
            backend_config = stage_configs[config["stage_id"]]
            new_config = {key: value for key, value in config.items() if key != "stage_id"}
            if new_config == backend_config.config:
                continue

            backend_config.config = new_config
            backend_config.updated_by = updated_by

            backend_configs.append(backend_config)

        BackendConfig.objects.bulk_update(backend_configs, fields=["config", "updated_by"])

        # 触发变更的stage的发布流程
        for backend_config in backend_configs:
            trigger_gateway_publish(
                PublishSourceEnum.BACKEND_UPDATE,
                updated_by,
                backend_config.gateway_id,
                backend_config.stage_id,
                is_sync=True,
            )

        return backend

    @staticmethod
    def deletable(backend: Backend) -> bool:
        """判断后端服务是否可删除"""
        if backend.name == DEFAULT_BACKEND_NAME:
            return False

        return not Proxy.objects.filter(backend=backend).exists()

    @staticmethod
<<<<<<< HEAD
    def get_id_to_backend(gateway_id: int) -> Dict[int, Backend]:
=======
    def get_id_to_instance(gateway_id: int) -> Dict[int, Backend]:
>>>>>>> 525fca0a
        return {backend.id: backend for backend in Backend.objects.filter(gateway_id=gateway_id)}<|MERGE_RESOLUTION|>--- conflicted
+++ resolved
@@ -104,9 +104,5 @@
         return not Proxy.objects.filter(backend=backend).exists()
 
     @staticmethod
-<<<<<<< HEAD
-    def get_id_to_backend(gateway_id: int) -> Dict[int, Backend]:
-=======
     def get_id_to_instance(gateway_id: int) -> Dict[int, Backend]:
->>>>>>> 525fca0a
         return {backend.id: backend for backend in Backend.objects.filter(gateway_id=gateway_id)}