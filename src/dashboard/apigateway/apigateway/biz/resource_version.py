--- conflicted
+++ resolved
@@ -25,11 +25,11 @@
 from django.utils.translation import gettext_lazy as _
 
 from apigateway.apps.audit.constants import OpTypeEnum
-<<<<<<< HEAD
-from apigateway.apps.openapi.models import OpenAPIResourceSchema, OpenAPIResourceSchemaVersion
-=======
-from apigateway.apps.openapi.models import OpenAPIFileResourceSchemaVersion, OpenAPIResourceSchemaVersion
->>>>>>> 1105a4f9
+from apigateway.apps.openapi.models import (
+    OpenAPIFileResourceSchemaVersion,
+    OpenAPIResourceSchema,
+    OpenAPIResourceSchemaVersion,
+)
 from apigateway.apps.plugin.constants import PluginBindingScopeEnum
 from apigateway.apps.plugin.models import PluginBinding
 from apigateway.apps.support.constants import DocLanguageEnum
@@ -110,6 +110,7 @@
                 resource["openapi_schema"] = resource_id_to_schema.get(resource["id"], {})
             return resource_version_data
 
+        # 如果没有指定版本 ID，则根据编辑区数据生成版本数据(包含schema信息)
         resource_version_data = ResourceVersionHandler.make_version(gateway)
         resource_ids = [resource["id"] for resource in resource_version_data if "id" in resource]
         # 查询资源所有的schema
