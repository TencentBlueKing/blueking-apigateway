--- conflicted
+++ resolved
@@ -19,23 +19,10 @@
 
 from typing import Any, Dict, Optional
 
-<<<<<<< HEAD
-from django.conf import settings
-from django.utils.translation import gettext as _
-
-from apigateway.apps.audit.constants import OpObjectTypeEnum, OpStatusEnum, OpTypeEnum
-from apigateway.apps.audit.utils import record_audit_log
-from apigateway.apps.plugin.constants import PluginBindingScopeEnum
-from apigateway.common.contexts import StageProxyHTTPContext, StageRateLimitContext
-from apigateway.common.plugin.header_rewrite import HeaderRewriteConvertor
-from apigateway.core.constants import DEFAULT_STAGE_NAME, ContextScopeTypeEnum, StageStatusEnum
-from apigateway.core.models import Context, MicroGateway, Release, ReleaseHistory, Stage
-=======
 from django.db import transaction
 
 from apigateway.core.constants import DEFAULT_BACKEND_NAME, DEFAULT_STAGE_NAME, StageStatusEnum
 from apigateway.core.models import Backend, BackendConfig, MicroGateway, Release, ReleaseHistory, Stage
->>>>>>> a076824b
 from apigateway.utils.time import now_datetime
 
 
@@ -89,10 +76,6 @@
 
         BackendConfig.objects.bulk_update(backends.values(), fields=["config", "updated_by"])
 
-<<<<<<< HEAD
-        # 4. delete stages
-        Stage.objects.filter(id__in=stage_ids).delete()
-=======
         return stage
 
     @staticmethod
@@ -103,7 +86,6 @@
             # 2. delete release
 
             Release.objects.delete_by_stage_ids([stage.id])
->>>>>>> a076824b
 
             # 4. delete stages
             stage.delete()
