# -*- coding: utf-8 -*-
#
# TencentBlueKing is pleased to support the open source community by making
# 蓝鲸智云 - API 网关(BlueKing - APIGateway) available.
# Copyright (C) 2017 THL A29 Limited, a Tencent company. All rights reserved.
# Licensed under the MIT License (the "License"); you may not use this file except
# in compliance with the License. You may obtain a copy of the License at
#
#     http://opensource.org/licenses/MIT
#
# Unless required by applicable law or agreed to in writing, software distributed under
# the License is distributed on an "AS IS" BASIS, WITHOUT WARRANTIES OR CONDITIONS OF ANY KIND,
# either express or implied. See the License for the specific language governing permissions and
# limitations under the License.
#
# We undertake not to change the open source license (MIT license) applicable
# to the current version of the project delivered to anyone in the future.
#
import arrow
from django.test import TestCase
from django_dynamic_fixture import G

from apigateway.apis.web.label.views import APILabelListCreateApi, APILabelRetrieveUpdateDestroyApi
from apigateway.apps.label.models import APILabel
from apigateway.tests.utils.testing import APIRequestFactory, create_gateway, get_response_json


class TestAPILabelListCreateApi(TestCase):
    @classmethod
    def setUpTestData(cls):
        cls.factory = APIRequestFactory()
        cls.gateway = create_gateway()

    def test_create(self):
        data = {
            "name": "api-label-create-test",
        }
        request = self.factory.post(f"/gateways/{self.gateway.id}/labels/", data=data)

        view = APILabelListCreateApi.as_view()
        response = view(request, gateway_id=self.gateway.id)

        result = get_response_json(response)
<<<<<<< HEAD
=======
        # self.assertEqual(result["code"], 0, result)
>>>>>>> 992754c2
        self.assertEqual(response.status_code, 201, result)
        self.assertEqual(APILabel.objects.filter(api=self.gateway, name=data["name"]).count(), 1)

    def test_list(self):
        G(APILabel, api=self.gateway, name="list-01")
        G(APILabel, api=self.gateway, name="test-01")

        data = [
            {
                "expected": 2,
            },
            {
                "name": "list",
                "expected": 1,
            },
            {
                "name": "not-exist",
                "expected": 0,
            },
        ]

        for test in data:
            request = self.factory.get(f"/gateways/{self.gateway.id}/labels/", data=test)

            view = APILabelListCreateApi.as_view()
            response = view(request, gateway_id=self.gateway.id)

            result = get_response_json(response)
            self.assertEqual(response.status_code, 200)
            self.assertEqual(len(result["data"]["results"]), test["expected"])


class TestAPILabelViewSet(TestCase):
    @classmethod
    def setUpTestData(cls):
        cls.factory = APIRequestFactory()
        cls.gateway = create_gateway()

    def test_retrieve(self):
        updated_time = arrow.get("2019-01-01 12:30:00").datetime
        api_label = G(APILabel, api=self.gateway, name="test", updated_time=updated_time)

        request = self.factory.get(f"/gateways/{self.gateway.id}/labels/{api_label.id}/")

        view = APILabelRetrieveUpdateDestroyApi.as_view()
        response = view(request, gateway_id=self.gateway.id, id=api_label.id)

        result = get_response_json(response)
        self.assertEqual(response.status_code, 200)
        self.assertEqual(
            result["data"],
            {
                "id": api_label.id,
                "name": "test",
                "updated_time": "2019-01-01 20:30:00",
            },
        )

    def test_update(self):
        api_label = G(APILabel, api=self.gateway, name="test-01")
        data = {"name": "test-02"}

        request = self.factory.put(f"/gateways/{self.gateway.id}/labels/{api_label.id}/", data=data)

        view = APILabelRetrieveUpdateDestroyApi.as_view()
        response = view(request, gateway_id=self.gateway.id, id=api_label.id)

<<<<<<< HEAD
=======
        # result = get_response_json(response)
        # self.assertEqual(result["code"], 0)
>>>>>>> 992754c2
        self.assertEqual(response.status_code, 204)

        self.assertFalse(APILabel.objects.filter(api=self.gateway, name="test-01").exists())
        self.assertTrue(APILabel.objects.filter(api=self.gateway, name="test-02").exists())

    def test_destroy(self):
        api_label = G(APILabel, api=self.gateway)

        request = self.factory.delete(f"/gateways/{self.gateway.id}/labels/{api_label.id}/")

        view = APILabelRetrieveUpdateDestroyApi.as_view()
        response = view(request, gateway_id=self.gateway.id, id=api_label.id)

        _ = get_response_json(response)
<<<<<<< HEAD
=======
        # self.assertEqual(result["code"], 0)
>>>>>>> 992754c2
        self.assertEqual(response.status_code, 204)
        self.assertFalse(APILabel.objects.filter(id=api_label.id).exists())<|MERGE_RESOLUTION|>--- conflicted
+++ resolved
@@ -41,10 +41,7 @@
         response = view(request, gateway_id=self.gateway.id)
 
         result = get_response_json(response)
-<<<<<<< HEAD
-=======
-        # self.assertEqual(result["code"], 0, result)
->>>>>>> 992754c2
+
         self.assertEqual(response.status_code, 201, result)
         self.assertEqual(APILabel.objects.filter(api=self.gateway, name=data["name"]).count(), 1)
 
@@ -112,11 +109,6 @@
         view = APILabelRetrieveUpdateDestroyApi.as_view()
         response = view(request, gateway_id=self.gateway.id, id=api_label.id)
 
-<<<<<<< HEAD
-=======
-        # result = get_response_json(response)
-        # self.assertEqual(result["code"], 0)
->>>>>>> 992754c2
         self.assertEqual(response.status_code, 204)
 
         self.assertFalse(APILabel.objects.filter(api=self.gateway, name="test-01").exists())
@@ -131,9 +123,6 @@
         response = view(request, gateway_id=self.gateway.id, id=api_label.id)
 
         _ = get_response_json(response)
-<<<<<<< HEAD
-=======
-        # self.assertEqual(result["code"], 0)
->>>>>>> 992754c2
+
         self.assertEqual(response.status_code, 204)
         self.assertFalse(APILabel.objects.filter(id=api_label.id).exists())