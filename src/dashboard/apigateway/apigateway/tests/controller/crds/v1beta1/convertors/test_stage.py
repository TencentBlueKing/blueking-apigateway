#
# TencentBlueKing is pleased to support the open source community by making
# 蓝鲸智云 - API 网关(BlueKing - APIGateway) available.
# Copyright (C) 2017 THL A29 Limited, a Tencent company. All rights reserved.
# Licensed under the MIT License (the "License"); you may not use this file except
# in compliance with the License. You may obtain a copy of the License at
#
#     http://opensource.org/licenses/MIT
#
# Unless required by applicable law or agreed to in writing, software distributed under
# the License is distributed on an "AS IS" BASIS, WITHOUT WARRANTIES OR CONDITIONS OF ANY KIND,
# either express or implied. See the License for the specific language governing permissions and
# limitations under the License.
#
# We undertake not to change the open source license (MIT license) applicable
# to the current version of the project delivered to anyone in the future.
#
import pytest
from ddf import G

from apigateway.apps.plugin.constants import PluginBindingScopeEnum
from apigateway.apps.plugin.models import PluginBinding


class TestStageConvertor:
    def test_convert_stage(
        self,
        edge_gateway,
        edge_gateway_stage,
        micro_gateway,
        micro_gateway_http_domain,
        micro_gateway_http_path,
        fake_stage_convertor,
    ):
        stage = fake_stage_convertor.convert()
        assert stage.spec.name == edge_gateway_stage.name

        metadata = stage.metadata
        assert 0 < len(metadata.name) <= 64

        assert metadata.get_label("gateway") == edge_gateway.name
        assert metadata.get_label("stage") == edge_gateway_stage.name

        spec = stage.spec
        assert spec.description == edge_gateway_stage.description
        assert spec.vars["stage_name"] == edge_gateway_stage.name
        assert spec.domain == ""
        assert spec.path_prefix == micro_gateway_http_path
        assert spec.rewrite.enabled
        assert spec.rewrite.headers["X-Set-By-Stage"] == edge_gateway_stage.name
        assert spec.rewrite.headers["X-Del-By-Stage"] == ""

    @pytest.mark.parametrize(
        "name",
        [
            "bk-opentelemetry",
            "prometheus",
            "bk-request-id",
            "file-logger",
            "bk-auth-verify",
            "bk-auth-validate",
            "bk-jwt",
            "bk-delete-sensitive",
            "bk-stage-context",
            "bk-concurrency-limit",
            "bk-permission",
            "bk-debug",
        ],
    )
    def test_default_stage_plugins(self, name, fake_stage_convertor):
        plugin = self.get_stage_plugin_by_name(fake_stage_convertor, name)

        assert plugin is not None
        assert plugin.name == name

<<<<<<< HEAD
    def test_stage_rate_limit_plugin(
        self, rate_limit_access_strategy, rate_limit_access_strategy_stage_binding, fake_stage_convertor
    ):
        plugin = self.get_stage_plugin_by_name(fake_stage_convertor, "bk-stage-rate-limit")
        assert plugin is not None
        assert plugin.config == rate_limit_access_strategy.config

    def test_convert_ip_restriction_plugin(
        self,
        ip_group,
        ip_access_control_access_strategy,
        ip_access_control_access_strategy_stage_binding,
        fake_stage_convertor,
    ):
        plugin = self.get_stage_plugin_by_name(
            fake_stage_convertor,
            "bk-ip-restriction",
        )

        assert plugin is not None

        access_strategy_config = ip_access_control_access_strategy.config

        # allow to whitelist: [ip]
        assert access_strategy_config["type"] == "allow"

        groups = plugin.config["whitelist"]
        assert len(groups) == 1

        assert groups[0] == ip_group._ips
=======
    def test_stage_global_rate_limit_plugin(self, edge_gateway_stage_context_stage_rate_limit, fake_stage_convertor):
        # The plugin exists when the configuration is enabled by the fixture.
        plugin = self.get_stage_plugin_by_name(fake_stage_convertor, "bk-stage-global-rate-limit")

        assert plugin is not None
        assert plugin.name == "bk-stage-global-rate-limit"

        stage_rate_config = edge_gateway_stage_context_stage_rate_limit.config
        if "enabled" in stage_rate_config:
            stage_rate_config.pop("enabled")
        assert plugin.config == stage_rate_config

    def test_stage_global_rate_limit_plugin__disabled(
        self, edge_gateway_stage_context_stage_rate_limit, fake_stage_convertor
    ):
        # Set the ".enabled" field of the plugin config to false
        g_rate_context = edge_gateway_stage_context_stage_rate_limit
        config = g_rate_context.config
        config["enabled"] = False
        g_rate_context.config = config
        g_rate_context.save(update_fields=["_config"])

        # The plugin should be removed now
        plugin = self.get_stage_plugin_by_name(fake_stage_convertor, "bk-stage-global-rate-limit")
        assert plugin is None
>>>>>>> 999e05c1

    def test_stage_plugin(
        self,
        faker,
        edge_gateway,
        edge_gateway_stage,
        fake_stage_convertor,
        echo_plugin,
    ):
        G(
            PluginBinding,
            gateway=edge_gateway,
            config=echo_plugin,
            scope_type=PluginBindingScopeEnum.STAGE.value,
            scope_id=edge_gateway_stage.id,
        )

        plugin_config = self.get_stage_plugin_by_name(
            fake_stage_convertor,
            echo_plugin.type.code,
        )

        assert plugin_config is not None

        assert plugin_config.name == echo_plugin.type.code
        assert plugin_config.config == echo_plugin.config

    def get_stage_plugin_by_name(self, convertor, name):
        stage = convertor.convert()
        for plugin in stage.spec.plugins:
            if plugin.name == name:
                return plugin<|MERGE_RESOLUTION|>--- conflicted
+++ resolved
@@ -73,65 +73,6 @@
         assert plugin is not None
         assert plugin.name == name
 
-<<<<<<< HEAD
-    def test_stage_rate_limit_plugin(
-        self, rate_limit_access_strategy, rate_limit_access_strategy_stage_binding, fake_stage_convertor
-    ):
-        plugin = self.get_stage_plugin_by_name(fake_stage_convertor, "bk-stage-rate-limit")
-        assert plugin is not None
-        assert plugin.config == rate_limit_access_strategy.config
-
-    def test_convert_ip_restriction_plugin(
-        self,
-        ip_group,
-        ip_access_control_access_strategy,
-        ip_access_control_access_strategy_stage_binding,
-        fake_stage_convertor,
-    ):
-        plugin = self.get_stage_plugin_by_name(
-            fake_stage_convertor,
-            "bk-ip-restriction",
-        )
-
-        assert plugin is not None
-
-        access_strategy_config = ip_access_control_access_strategy.config
-
-        # allow to whitelist: [ip]
-        assert access_strategy_config["type"] == "allow"
-
-        groups = plugin.config["whitelist"]
-        assert len(groups) == 1
-
-        assert groups[0] == ip_group._ips
-=======
-    def test_stage_global_rate_limit_plugin(self, edge_gateway_stage_context_stage_rate_limit, fake_stage_convertor):
-        # The plugin exists when the configuration is enabled by the fixture.
-        plugin = self.get_stage_plugin_by_name(fake_stage_convertor, "bk-stage-global-rate-limit")
-
-        assert plugin is not None
-        assert plugin.name == "bk-stage-global-rate-limit"
-
-        stage_rate_config = edge_gateway_stage_context_stage_rate_limit.config
-        if "enabled" in stage_rate_config:
-            stage_rate_config.pop("enabled")
-        assert plugin.config == stage_rate_config
-
-    def test_stage_global_rate_limit_plugin__disabled(
-        self, edge_gateway_stage_context_stage_rate_limit, fake_stage_convertor
-    ):
-        # Set the ".enabled" field of the plugin config to false
-        g_rate_context = edge_gateway_stage_context_stage_rate_limit
-        config = g_rate_context.config
-        config["enabled"] = False
-        g_rate_context.config = config
-        g_rate_context.save(update_fields=["_config"])
-
-        # The plugin should be removed now
-        plugin = self.get_stage_plugin_by_name(fake_stage_convertor, "bk-stage-global-rate-limit")
-        assert plugin is None
->>>>>>> 999e05c1
-
     def test_stage_plugin(
         self,
         faker,
