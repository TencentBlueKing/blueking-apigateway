--- conflicted
+++ resolved
@@ -1000,55 +1000,6 @@
 
 
 class TestReleasedResourceManager:
-<<<<<<< HEAD
-    def test_clear_unreleased_resource(self):
-        gateway = G(Gateway)
-
-        s1 = G(Stage, gateway=gateway)
-
-        rv1 = G(ResourceVersion, gateway=gateway)
-        rv2 = G(ResourceVersion, gateway=gateway)
-
-        G(Release, gateway=gateway, stage=s1, resource_version=rv1)
-
-        G(ReleasedResource, gateway=gateway, resource_version_id=rv1.id, data={})
-        G(ReleasedResource, gateway=gateway, resource_version_id=rv2.id, data={})
-
-        ReleasedResource.objects.clear_unreleased_resource(gateway.id)
-
-        assert ReleasedResource.objects.filter(resource_version_id=rv1.id).exists()
-        assert not ReleasedResource.objects.filter(resource_version_id=rv2.id).exists()
-
-    def test_get_resource_released_stage_count(self):
-        gateway = G(Gateway)
-
-        s1 = G(Stage, gateway=gateway)
-        s2 = G(Stage, gateway=gateway)
-
-        r1 = G(Resource, gateway=gateway)
-        r2 = G(Resource, gateway=gateway)
-
-        rv1 = G(ResourceVersion, gateway=gateway)
-        rv2 = G(ResourceVersion, gateway=gateway)
-
-        G(Release, gateway=gateway, stage=s1, resource_version=rv1)
-        G(Release, gateway=gateway, stage=s2, resource_version=rv2)
-
-        G(ReleasedResource, gateway=gateway, resource_version_id=rv1.id, resource_id=r1.id, data={})
-        G(ReleasedResource, gateway=gateway, resource_version_id=rv1.id, resource_id=r2.id, data={})
-        G(ReleasedResource, gateway=gateway, resource_version_id=rv2.id, resource_id=r2.id, data={})
-
-        result = ReleasedResource.objects.get_resource_released_stage_count(
-            gateway_id=gateway.id,
-            resource_ids=[r1.id, r2.id],
-        )
-        assert result == {
-            r1.id: 1,
-            r2.id: 2,
-        }
-
-=======
->>>>>>> 51fe8f1e
     def test_get_latest_released_resource(self):
         gateway = G(Gateway)
         resource = G(Resource, gateway=gateway)
