# -*- coding: utf-8 -*-
#
# TencentBlueKing is pleased to support the open source community by making
# 蓝鲸智云 - API 网关(BlueKing - APIGateway) available.
# Copyright (C) 2017 THL A29 Limited, a Tencent company. All rights reserved.
# Licensed under the MIT License (the "License"); you may not use this file except
# in compliance with the License. You may obtain a copy of the License at
#
#     http://opensource.org/licenses/MIT
#
# Unless required by applicable law or agreed to in writing, software distributed under
# the License is distributed on an "AS IS" BASIS, WITHOUT WARRANTIES OR CONDITIONS OF ANY KIND,
# either express or implied. See the License for the specific language governing permissions and
# limitations under the License.
#
# We undertake not to change the open source license (MIT license) applicable
# to the current version of the project delivered to anyone in the future.
#
import datetime
import json

import pytest
from django.conf import settings
from django.test import TestCase
from django.utils.encoding import smart_bytes
from django_dynamic_fixture import G

from apigateway.biz.stage import StageHandler
from apigateway.common.error_codes import APIError
from apigateway.common.exceptions import InstanceDeleteError
from apigateway.common.mcryptography import AESCipherManager
from apigateway.core import constants
from apigateway.core.constants import (
    APIHostingTypeEnum,
    GatewayStatusEnum,
    SSLCertificateBindingScopeTypeEnum,
    StageStatusEnum,
)
from apigateway.core.models import (
    JWT,
    APIRelatedApp,
    BackendService,
    Gateway,
    MicroGateway,
    Proxy,
    Release,
    ReleasedResource,
    ReleaseHistory,
    Resource,
    ResourceVersion,
    SslCertificate,
    SslCertificateBinding,
    Stage,
    StageItem,
    StageItemConfig,
    StageResourceDisabled,
)
from apigateway.tests.utils.testing import create_gateway, dummy_time

pytestmark = pytest.mark.django_db


class TestGatewayManager:
    @pytest.fixture(autouse=True)
    def setup_fixtures(self):
        self.gateway = G(Gateway, created_by="admin")

    def test_search_apis(self):
        gateway = create_gateway(name="search-apis-test-a")
        gateway_2 = create_gateway(name="search-apis-test-b")

        stage_prod = G(Stage, gateway=gateway, name="prod")
        stage_test = G(Stage, gateway=gateway, name="test")

        G(Resource, api=gateway)
        resource_version = G(ResourceVersion, gateway=gateway)
        G(Release, gateway=gateway, stage=stage_prod, resource_version=resource_version)

        gateway.resource_count = 1
        gateway.stages = [
            {
                "stage_id": stage_prod.id,
                "stage_name": "prod",
                "stage_release_status": True,
            },
            {
                "stage_id": stage_test.id,
                "stage_name": "test",
                "stage_release_status": False,
            },
        ]
        gateway_2.resource_count = 0
        gateway_2.stages = []

        data = [
            {
                "username": "admin",
                "name": "search-apis-test",
                "expected": [gateway, gateway_2],
            }
        ]
        for test in data:
            result = Gateway.objects.search_gateways(test["username"], test["name"])
            assert result[0] == test["expected"][0]
            assert result[1] == test["expected"][1]

    def test_query_micro_and_active_ids(self):
        g1 = G(Gateway, hosting_type=APIHostingTypeEnum.DEFAULT.value, status=GatewayStatusEnum.ACTIVE.value)
        g2 = G(Gateway, hosting_type=APIHostingTypeEnum.DEFAULT.value, status=GatewayStatusEnum.INACTIVE.value)
        g3 = G(Gateway, hosting_type=APIHostingTypeEnum.MICRO.value, status=GatewayStatusEnum.ACTIVE.value)
        g4 = G(Gateway, hosting_type=APIHostingTypeEnum.MICRO.value, status=GatewayStatusEnum.INACTIVE.value)

        result = Gateway.objects.query_micro_and_active_ids()
        assert g3.id in result
        assert g1.id not in result
        assert g2.id not in result
        assert g4.id not in result

        result = Gateway.objects.query_micro_and_active_ids(ids=[g4.id])
        assert g3.id not in result


class TestStageManager:
    @pytest.fixture(autouse=True)
    def setup_fixtures(self):
        self.gateway = G(Gateway)

    def test_get_stage_ids(self):
        gateway = G(Gateway)
        s1 = G(Stage, gateway=gateway)
        s2 = G(Stage, gateway=gateway)

        result = Stage.objects.get_ids(gateway.id)
        assert sorted(result) == [s1.id, s2.id]

    def test_get_id_to_fields(self, fake_gateway):
        result = Stage.objects.get_id_to_fields(gateway_id=fake_gateway.id, fields=["id", "name"])
        assert result == {}

        s1 = G(Stage, gateway=fake_gateway)
        s2 = G(Stage, gateway=fake_gateway)

        result = Stage.objects.get_id_to_fields(gateway_id=fake_gateway.id, fields=["id", "name"])
        assert result == {
            s1.id: {"id": s1.id, "name": s1.name},
            s2.id: {"id": s2.id, "name": s2.name},
        }

    def test_get_name_id_map(self):
        gateway = G(Gateway)
        s1 = G(Stage, gateway=gateway, name="prod")
        s2 = G(Stage, gateway=gateway, name="test")

        result = Stage.objects.get_name_id_map(gateway)
        assert result == {"prod": s1.id, "test": s2.id}

    def test_create_stage(self):
        gateway = G(Gateway)
        data = [
            {
                "gateway": gateway,
                "created_by": "admin",
            }
        ]
        for test in data:
            result = StageHandler().create_default(
                test["gateway"],
                created_by=test["created_by"],
            )
            assert result.gateway == test["gateway"]
            assert result.name == "prod"
            assert result.vars == {}
            assert result.status == constants.StageStatusEnum.INACTIVE.value
            assert result.created_by == test["created_by"]

    def test_get_micro_gateway_id_to_fields(self):
        gateway = G(Gateway)

        micro_gateway = G(MicroGateway, gateway=gateway)

        G(Stage, gateway=gateway)
        s2 = G(Stage, gateway=gateway, micro_gateway=micro_gateway)

        result = Stage.objects.get_micro_gateway_id_to_fields(gateway.id)
        assert result == {
            micro_gateway.id: {
                "id": s2.id,
                "name": s2.name,
                "micro_gateway_id": micro_gateway.id,
            }
        }

    def test_get_gateway_name_to_active_stage_names(self):
        gateway = G(Gateway)

        s1 = G(Stage, gateway=gateway, name="s1", status=StageStatusEnum.ACTIVE.value)
        s2 = G(Stage, gateway=gateway, name="s2", status=StageStatusEnum.INACTIVE.value)
        s3 = G(Stage, gateway=gateway, name="s3", status=StageStatusEnum.ACTIVE.value)

        result = Stage.objects.get_gateway_name_to_active_stage_names([gateway])
        assert result == {gateway.name: ["s1", "s3"]}

    def test_get_name(self, fake_gateway):
        s = G(Stage, gateway=fake_gateway)

        name = Stage.objects.get_name(fake_gateway.id, s.id)
        assert name == s.name

        name = Stage.objects.get_name(fake_gateway.id, 0)
        assert name is None


class TestResourceManager:
    @pytest.fixture(autouse=True)
    def setup_fixtures(self):
        self.gateway = G(Gateway)

    def test_filter_valid_ids(self):
        gateway = G(Gateway)
        resource = G(Resource, api=gateway)

        data = [
            {
                "ids": [],
                "expected": [],
            },
            {
                "ids": [0],
                "expected": [],
            },
            {
                "ids": [resource.id + 1],
                "expected": [],
            },
            {
                "ids": [resource.id],
                "expected": [resource.id],
            },
        ]
        for test in data:
            result = Resource.objects.filter_valid_ids(gateway, test["ids"])
            assert result == test["expected"]

    def test_filter_resource_path_method_to_id(self):
        r1 = G(Resource, api=self.gateway, path="/hello/", method="GET")
        r2 = G(Resource, api=self.gateway, path="/hello/", method="POST")
        r3 = G(Resource, api=self.gateway, path="/hello/{user_id}/", method="POST")
        r4 = G(Resource, api=self.gateway, path="/test/", method="ANY")

        expected = {
            "/hello/": {
                "GET": r1.id,
                "POST": r2.id,
            },
            "/hello/{user_id}/": {
                "POST": r3.id,
            },
            "/test/": {
                "ANY": r4.id,
            },
        }
        result = Resource.objects.filter_resource_path_method_to_id(self.gateway.id)
        assert result == expected

    def test_filter_id_to_fields(self):
        gateway = G(Gateway)

        r1 = G(Resource, api=gateway, method="GET", path="/echo/", name="get_echo")
        r2 = G(Resource, api=gateway, method="POST", path="/echo/", name="post_echo")

        result = Resource.objects.filter_id_to_fields(gateway.id, ["id", "name", "method", "path"])
        assert result == {
            r1.id: {
                "id": r1.id,
                "name": "get_echo",
                "method": "GET",
                "path": "/echo/",
            },
            r2.id: {
                "id": r2.id,
                "name": "post_echo",
                "method": "POST",
                "path": "/echo/",
            },
        }

    def test_filter_id_is_public_map(self):
        gateway = G(Gateway)

        r1 = G(Resource, api=gateway, is_public=True)
        r2 = G(Resource, api=gateway, is_public=False)

        result = Resource.objects.filter_id_is_public_map(gateway.id)
        assert result == {r1.id: True, r2.id: False}

    def test_group_by_api_id(self):
        a1 = G(Gateway)
        a2 = G(Gateway)

        r1 = G(Resource, api=a1)
        r2 = G(Resource, api=a2)
        r3 = G(Resource, api=a1)

        result = Resource.objects.group_by_api_id([r1.id, r2.id, r3.id])
        assert result == {
            a1.id: [r1.id, r3.id],
            a2.id: [r2.id],
        }

    def test_get_id_to_name(self):
        gateway = G(Gateway)

        r = G(Resource, api=gateway, name="test")

        assert Resource.objects.get_id_to_name(gateway.id) == {r.id: "test"}
        assert Resource.objects.get_id_to_name(gateway.id, [r.id]) == {r.id: "test"}
        assert Resource.objects.get_id_to_name(gateway.id, []) == {}

    def test_get_unspecified_resource_fields(self):
        gateway = G(Gateway)

        r1 = G(Resource, api=gateway, name="r1", method="GET", path="/echo/r1/")
        r2 = G(Resource, api=gateway, name="r2", method="POST", path="/echo/r2/")
        r3 = G(Resource, api=gateway, name="r3", method="POST", path="/echo/r3/")

        assert Resource.objects.get_unspecified_resource_fields(gateway.id, []) == [
            {"id": r1.id, "name": "r1", "method": "GET", "path": "/echo/r1/"},
            {"id": r2.id, "name": "r2", "method": "POST", "path": "/echo/r2/"},
            {"id": r3.id, "name": "r3", "method": "POST", "path": "/echo/r3/"},
        ]

        assert Resource.objects.get_unspecified_resource_fields(gateway.id, [r2.id]) == [
            {"id": r1.id, "name": "r1", "method": "GET", "path": "/echo/r1/"},
            {"id": r3.id, "name": "r3", "method": "POST", "path": "/echo/r3/"},
        ]

    def test_get_resource_ids_by_names(self):
        gateway = G(Gateway)
        resource_1 = G(Resource, name="red", api=gateway)
        resource_2 = G(Resource, name="green", api=gateway)

        assert Resource.objects.get_resource_ids_by_names(gateway.id, None) == []
        assert Resource.objects.get_resource_ids_by_names(gateway.id, []) == []
        assert Resource.objects.get_resource_ids_by_names(gateway.id, ["red"]) == [resource_1.id]
        assert Resource.objects.get_resource_ids_by_names(gateway.id, ["red", "green"]) == [
            resource_1.id,
            resource_2.id,
        ]

    def test_get_name(self, fake_gateway):
        resource = G(Resource, api=fake_gateway)

        name = Resource.objects.get_name(fake_gateway.id, resource.id)
        assert name == resource.name

        name = Resource.objects.get_name(fake_gateway.id, 0)
        assert name is None


class TestContextManager(TestCase):
    pass


class TestProxyManager(TestCase):
    def test_save_proxy_config(self):
        resource = G(Resource)

        data = [
            {
                "type": "http",
                "configs": {
                    "http": {
                        "method": "GET",
                        "path": "/echo/",
                        "timeout": 10,
                        "upstreams": {
                            "loadbalance": "roundrobin",
                            "hosts": [
                                {
                                    "host": "www.a.com",
                                    "weight": 100,
                                }
                            ],
                        },
                        "transform_headers": {
                            "replace": {"k1": "v1", "k2": "v2"},
                        },
                    }
                },
            },
            {
                "type": "mock",
                "configs": {
                    "mock": {
                        "code": 200,
                        "body": "test",
                        "headers": {
                            "k1": "v1",
                        },
                    }
                },
            },
            {
                "type": "mock",
                "configs": {
                    "mock": {
                        "code": "invalid",
                    }
                },
                "will_error": True,
            },
        ]

        for test in data:
            if not test.get("will_error"):
                Proxy.objects.save_proxy_config(resource, test["type"], test["configs"][test["type"]])
                self.assertEqual(Proxy.objects.filter(resource=resource, type=test["type"]).count(), 1)
                continue

            with self.assertRaises(Exception):
                Proxy.objects.save_proxy_config(resource, test["type"], test["configs"][test["type"]])

    def test_get_proxy_type(self):
        resource = G(Resource)
        proxy = G(Proxy, resource=resource, type="http")

        result = Proxy.objects.get_proxy_type(proxy.id)
        self.assertEqual(result, "http")

    def test_filter_proxies(self):
        resource = G(Resource)
        proxy, _ = Proxy.objects.save_proxy_config(
            resource,
            "http",
            {
                "method": "GET",
                "path": "/echo/",
                "timeout": 10,
                "upstreams": {},
                "transform_headers": {},
            },
        )
        result = Proxy.objects.filter_proxies([resource.id])

        self.assertEqual(
            result,
            {
                proxy.id: {
                    "type": "http",
                    "config": {
                        "method": "GET",
                        "path": "/echo/",
                        "timeout": 10,
                        "upstreams": {},
                        "transform_headers": {},
                    },
                }
            },
        )


class TestResourceVersionManager:
    def test_get_used_stage_vars(self):
        gateway = G(Gateway)

        data = [
            # resource version not exist
            {
                "resource_version": None,
                "expected": None,
            },
            # proxy type is mock
            {
                "resource_version": G(
                    ResourceVersion,
                    gateway=gateway,
                    _data=json.dumps(
                        [
                            {
                                "proxy": {
                                    "type": "mock",
                                }
                            }
                        ]
                    ),
                ),
                "expected": {
                    "in_path": [],
                    "in_host": [],
                },
            },
            # vars in path/host
            {
                "resource_version": G(
                    ResourceVersion,
                    gateway=gateway,
                    _data=json.dumps(
                        [
                            {
                                "proxy": {
                                    "type": "http",
                                    "config": json.dumps(
                                        {
                                            "path": "/hello/{env.region}/",
                                            "upstreams": {
                                                "hosts": [
                                                    {"host": "https://{env.domain}"},
                                                ]
                                            },
                                        }
                                    ),
                                }
                            }
                        ]
                    ),
                ),
                "expected": {
                    "in_path": ["region"],
                    "in_host": ["domain"],
                },
            },
            # vars in path/host
            {
                "resource_version": G(
                    ResourceVersion,
                    gateway=gateway,
                    _data=json.dumps(
                        [
                            {
                                "proxy": {
                                    "type": "http",
                                    "config": json.dumps(
                                        {
                                            "path": "/hello/{env.region}/",
                                            "upstreams": {},
                                        }
                                    ),
                                }
                            }
                        ]
                    ),
                ),
                "expected": {
                    "in_path": ["region"],
                    "in_host": [],
                },
            },
        ]
        for test in data:
            result = ResourceVersion.objects.get_used_stage_vars(
                gateway_id=gateway.id,
                id=test["resource_version"].id if test["resource_version"] else 0,
            )
            assert result == test["expected"]

    def test_get_id_to_fields_map(self):
        gateway = G(Gateway)
        rv1 = G(ResourceVersion, gateway=gateway, name="rv1", title="rv1", version="1.0.1")
        rv2 = G(ResourceVersion, gateway=gateway, name="rv2", title="rv2", version="1.0.2")

        data = [
            {
                "params": {
                    "gateway_id": gateway.id,
                    "resource_version_ids": None,
                },
                "expected": {
                    rv1.id: {"id": rv1.id, "name": rv1.name, "title": rv1.title, "version": "1.0.1"},
                    rv2.id: {"id": rv2.id, "name": rv2.name, "title": rv2.title, "version": "1.0.2"},
                },
            },
            {
                "params": {
                    "gateway_id": gateway.id,
                    "resource_version_ids": [rv1.id],
                },
                "expected": {
                    rv1.id: {"id": rv1.id, "name": rv1.name, "title": rv1.title, "version": "1.0.1"},
                },
            },
        ]
        for test in data:
            result = ResourceVersion.objects.get_id_to_fields_map(**test["params"])
            assert result == test["expected"]

    def test_get_id_by_name(self, unique_id):
        gateway = G(Gateway)

        result = ResourceVersion.objects.get_id_by_name(gateway, unique_id)
        assert result is None

        resource_version = G(ResourceVersion, gateway=gateway, name=unique_id)
        result = ResourceVersion.objects.get_id_by_name(gateway, unique_id)
        assert result == resource_version.id

    def test_get_id_by_version(self, unique_id):
        gateway = G(Gateway)

        result = ResourceVersion.objects.get_id_by_version(gateway, unique_id)
        assert result is None

        resource_version = G(ResourceVersion, gateway=gateway, version=unique_id)
        result = ResourceVersion.objects.get_id_by_version(gateway, unique_id)
        assert result == resource_version.id

    def test_has_used_stage_upstreams(self, fake_gateway):
        data = [
            # proxy type is mock
            {
                "resource_version": G(
                    ResourceVersion,
                    gateway=fake_gateway,
                    _data=json.dumps(
                        [
                            {
                                "proxy": {
                                    "type": "mock",
                                }
                            }
                        ]
                    ),
                ),
                "expected": False,
            },
            # custom upstreams
            {
                "resource_version": G(
                    ResourceVersion,
                    gateway=fake_gateway,
                    _data=json.dumps(
                        [
                            {
                                "proxy": {
                                    "type": "http",
                                    "config": json.dumps(
                                        {
                                            "path": "/echo/",
                                            "upstreams": {
                                                "hosts": [
                                                    {"host": "http://example.com"},
                                                ]
                                            },
                                        }
                                    ),
                                }
                            }
                        ]
                    ),
                ),
                "expected": False,
            },
            # use stage upstreams
            {
                "resource_version": G(
                    ResourceVersion,
                    gateway=fake_gateway,
                    _data=json.dumps(
                        [
                            {
                                "proxy": {
                                    "type": "http",
                                    "config": json.dumps(
                                        {
                                            "path": "/echo/",
                                            "upstreams": {},
                                        }
                                    ),
                                }
                            }
                        ]
                    ),
                ),
                "expected": True,
            },
        ]
        for test in data:
            result = ResourceVersion.objects.has_used_stage_upstreams(
                gateway_id=fake_gateway.id,
                id=test["resource_version"].id,
            )
            assert result == test["expected"]

    def test_get_object_fields(self, fake_resource_version):
        expected = {
            "id": fake_resource_version.id,
            "name": fake_resource_version.name,
            "title": fake_resource_version.title,
            "version": fake_resource_version.version,
        }

        assert ResourceVersion.objects.get_object_fields(fake_resource_version.id) == expected

        fake_resource_version.delete()
        assert ResourceVersion.objects.get_object_fields(expected["id"]) == {}

    def test_filter_objects_fields(self, fake_resource_version):
        expected = [
            {
                "id": fake_resource_version.id,
                "version": fake_resource_version.version,
                "title": fake_resource_version.title,
                "comment": fake_resource_version.comment,
            }
        ]
        assert (
            list(
                ResourceVersion.objects.filter_objects_fields(
                    fake_resource_version.gateway.id,
                    version=fake_resource_version.version,
                )
            )
            == expected
        )


class TestStageResourceDisabledManager(TestCase):
    def test_get_disabled_stages(self):
        gateway = G(Gateway)
        resource = G(Resource, api=gateway)
        stage_prod = G(Stage, gateway=gateway, name="prod")
        stage_test = G(Stage, gateway=gateway, name="test")

        G(StageResourceDisabled, resource=resource, stage=stage_prod)
        G(StageResourceDisabled, resource=resource, stage=stage_test)

        result = StageResourceDisabled.objects.get_disabled_stages(resource.id)
        self.assertEqual(
            result,
            [
                {
                    "id": stage_prod.id,
                    "name": stage_prod.name,
                },
                {
                    "id": stage_test.id,
                    "name": stage_test.name,
                },
            ],
        )

    def test_filter_disabled_stages_by_gateway(self):
        gateway = G(Gateway)
        resource1 = G(Resource, api=gateway)
        resource2 = G(Resource, api=gateway)
        stage_prod = G(Stage, gateway=gateway, name="prod")
        stage_test = G(Stage, gateway=gateway, name="test")

        G(StageResourceDisabled, resource=resource1, stage=stage_prod)
        G(StageResourceDisabled, resource=resource2, stage=stage_prod)
        G(StageResourceDisabled, resource=resource1, stage=stage_test)

        result = StageResourceDisabled.objects.filter_disabled_stages_by_gateway(gateway)
        self.assertEqual(
            result,
            {
                resource1.id: [
                    {
                        "id": stage_prod.id,
                        "name": stage_prod.name,
                    },
                    {
                        "id": stage_test.id,
                        "name": stage_test.name,
                    },
                ],
                resource2.id: [
                    {
                        "id": stage_prod.id,
                        "name": stage_prod.name,
                    },
                ],
            },
        )


class TestReleaseManager:
<<<<<<< HEAD
=======
    def test_get_stage_release_status(self):
        gateway = G(Gateway)

        stage_prod = G(Stage, gateway=gateway, name="prod", status=1)
        stage_test = G(Stage, gateway=gateway, name="test", status=1)

        resource_version = G(ResourceVersion, gateway=gateway)
        G(Release, gateway=gateway, stage=stage_prod, resource_version=resource_version)

        data = [
            {
                "stage_ids": [stage_prod.id, stage_test.id],
                "expected": {
                    stage_prod.id: True,
                },
            }
        ]
        for test in data:
            result = Release.objects.get_stage_release_status(test["stage_ids"])
            assert result == test["expected"]

    def test_get_stage_release(self):
        gateway = G(Gateway)

        stage_prod = G(Stage, gateway=gateway, name="prod", status=1)
        stage_test = G(Stage, gateway=gateway, name="test", status=1)

        resource_version = G(ResourceVersion, gateway=gateway, name="test-01", title="test", version="1.0.1")
        G(Release, gateway=gateway, stage=stage_prod, resource_version=resource_version, updated_time=dummy_time.time)

        data = [
            {
                "stage_ids": [stage_prod.id, stage_test.id],
                "expected": {
                    stage_prod.id: {
                        "release_status": True,
                        "release_time": dummy_time.time,
                        "resource_version_id": resource_version.id,
                        "resource_version_name": "test-01",
                        "resource_version_title": "test",
                        "resource_version_display": "1.0.1(test)",
                        "resource_version": {
                            "version": "1.0.1",
                        },
                    },
                },
            }
        ]
        for test in data:
            result = Release.objects.get_stage_release(gateway, test["stage_ids"])
            assert result == test["expected"]

>>>>>>> fa449ebf
    def test_get_released_stages(self):
        gateway = G(Gateway)
        stage_prod = G(Stage, gateway=gateway, name="prod", status=1)
        stage_test = G(Stage, gateway=gateway, name="test", status=1)
        stage_dev = G(Stage, gateway=gateway, name="dev", status=1)
        resource_version_1 = G(ResourceVersion, gateway=gateway)
        resource_version_2 = G(ResourceVersion, gateway=gateway)
        G(Release, gateway=gateway, stage=stage_prod, resource_version=resource_version_1)
        G(Release, gateway=gateway, stage=stage_dev, resource_version=resource_version_2)
        G(Release, gateway=gateway, stage=stage_test, resource_version=resource_version_1)

        data = [
            {
                "resource_version_ids": None,
                "expected": {
                    resource_version_2.id: [
                        {
                            "id": stage_dev.id,
                            "name": stage_dev.name,
                        },
                    ],
                    resource_version_1.id: [
                        {
                            "id": stage_prod.id,
                            "name": stage_prod.name,
                        },
                        {
                            "id": stage_test.id,
                            "name": stage_test.name,
                        },
                    ],
                },
            },
            {
                "resource_version_ids": [resource_version_1.id],
                "expected": {
                    resource_version_1.id: [
                        {
                            "id": stage_prod.id,
                            "name": stage_prod.name,
                        },
                        {
                            "id": stage_test.id,
                            "name": stage_test.name,
                        },
                    ],
                },
            },
        ]

        for test in data:
            result = Release.objects.get_released_stages(gateway, test["resource_version_ids"])
            assert result == test["expected"]

    def test_get_resource_version_released_stage_names(self, mocker):
        mocker.patch(
            "apigateway.core.managers.ReleaseManager.get_released_stages",
            return_value={
                1: [
                    {
                        "id": 1,
                        "name": "prod",
                    },
                    {
                        "id": 2,
                        "name": "test",
                    },
                ]
            },
        )
        result = Release.objects.get_resource_version_released_stage_names([1])
        assert result == {1: ["prod", "test"]}

    def test_save_release(self):
        gateway = G(Gateway)
        stage_1 = G(Stage, gateway=gateway)
        stage_2 = G(Stage, gateway=gateway)
        resource_version = G(ResourceVersion, gateway=gateway)
        G(Release, gateway=gateway, stage=stage_1, resource_version=resource_version)

        data = [
            {
                "stage_id": stage_1.id,
                "resource_version_id": resource_version.id,
            },
            {
                "stage_id": stage_2.id,
                "resource_version_id": resource_version.id,
            },
        ]
        for test in data:
            instance = Release.objects.save_release(
                gateway=gateway,
                stage=Stage.objects.get(id=test["stage_id"]),
                resource_version=ResourceVersion.objects.get(id=test["resource_version_id"]),
                comment="test",
                username="admin",
            )

            assert instance == Release.objects.get(stage__id=test["stage_id"])

    def test_get_released_resource_version_ids(self):
        gateway = G(Gateway)

        s1 = G(Stage, gateway=gateway, name="prod")
        s2 = G(Stage, gateway=gateway, name="test")

        rv1 = G(ResourceVersion, gateway=gateway)
        rv2 = G(ResourceVersion, gateway=gateway)

        G(Release, gateway=gateway, resource_version=rv1, stage=s1)
        G(Release, gateway=gateway, resource_version=rv2, stage=s2)

        result = Release.objects.get_released_resource_version_ids(gateway.id)
        assert result == [rv1.id, rv2.id]

        result = Release.objects.get_released_resource_version_ids(gateway.id, "prod")
        assert result == [rv1.id]

<<<<<<< HEAD
=======
    def test_released_stage_names(self):
        gateway = G(Gateway)

        s1 = G(Stage, gateway=gateway, name="prod")
        s2 = G(Stage, gateway=gateway, name="test")

        rv1 = G(ResourceVersion, gateway=gateway)
        rv2 = G(ResourceVersion, gateway=gateway)

        G(Release, gateway=gateway, resource_version=rv1, stage=s1)
        G(Release, gateway=gateway, resource_version=rv2, stage=s2)

        result = Release.objects.get_released_stage_names(gateway.id)
        assert result == ["prod", "test"]

>>>>>>> fa449ebf
    def test_get_released_stage_count(self):
        gateway = G(Gateway)
        s1 = G(Stage, gateway=gateway)
        s2 = G(Stage, gateway=gateway)
        s3 = G(Stage, gateway=gateway)

        rv1 = G(ResourceVersion, gateway=gateway)
        rv2 = G(ResourceVersion, gateway=gateway)

        G(Release, gateway=gateway, resource_version=rv1, stage=s1)
        G(Release, gateway=gateway, resource_version=rv2, stage=s2)
        G(Release, gateway=gateway, resource_version=rv1, stage=s3)

        data = [
            {
                "params": {
                    "resource_version_ids": [rv1.id],
                },
                "expected": {
                    rv1.id: 2,
                },
            },
            {
                "params": {
                    "resource_version_ids": [rv1.id, rv2.id],
                },
                "expected": {
                    rv1.id: 2,
                    rv2.id: 1,
                },
            },
        ]
        for test in data:
            result = Release.objects.get_released_stage_count(**test["params"])
            assert result == test["expected"]

    def test_get_stage_id_to_fields_map(self):
        gateway = G(Gateway)
        s1 = G(Stage, gateway=gateway)
        s2 = G(Stage, gateway=gateway)
        s3 = G(Stage, gateway=gateway)

        rv1 = G(ResourceVersion, gateway=gateway)
        rv2 = G(ResourceVersion, gateway=gateway)

        G(Release, gateway=gateway, resource_version=rv1, stage=s1)
        G(Release, gateway=gateway, resource_version=rv2, stage=s2)
        G(Release, gateway=gateway, resource_version=rv1, stage=s3)

        data = [
            {
                "params": {
                    "gateway_id": gateway.id,
                    "resource_version_ids": [rv1.id],
                },
                "expected": {
                    s1.id: {
                        "stage_id": s1.id,
                        "resource_version_id": rv1.id,
                    },
                    s3.id: {
                        "stage_id": s3.id,
                        "resource_version_id": rv1.id,
                    },
                },
            },
            {
                "params": {
                    "gateway_id": gateway.id,
                    "resource_version_ids": [rv1.id, rv2.id],
                },
                "expected": {
                    s1.id: {
                        "stage_id": s1.id,
                        "resource_version_id": rv1.id,
                    },
                    s2.id: {
                        "stage_id": s2.id,
                        "resource_version_id": rv2.id,
                    },
                    s3.id: {
                        "stage_id": s3.id,
                        "resource_version_id": rv1.id,
                    },
                },
            },
        ]
        for test in data:
            result = Release.objects.get_stage_id_to_fields_map(**test["params"])
            assert result == test["expected"]

    def test_get_stage_ids_unreleased_the_version(self):
        gateway = G(Gateway)
        s1 = G(Stage, gateway=gateway)
        s2 = G(Stage, gateway=gateway)

        resource_version = G(ResourceVersion, gateway=gateway)
        G(Release, gateway=gateway, stage=s1, resource_version=resource_version)

        result = Release.objects.get_stage_ids_unreleased_the_version(gateway.id, [s1.id, s2.id], resource_version.id)
        assert result == [s2.id]

        result = Release.objects.get_stage_ids_unreleased_the_version(gateway.id, [s1.id], resource_version.id)
        assert result == []


class TestReleasedResourceManager:
<<<<<<< HEAD
=======
    def test_clear_unreleased_resource(self):
        gateway = G(Gateway)

        s1 = G(Stage, gateway=gateway)

        rv1 = G(ResourceVersion, gateway=gateway)
        rv2 = G(ResourceVersion, gateway=gateway)

        G(Release, gateway=gateway, stage=s1, resource_version=rv1)

        G(ReleasedResource, gateway=gateway, resource_version_id=rv1.id, data={})
        G(ReleasedResource, gateway=gateway, resource_version_id=rv2.id, data={})

        ReleasedResource.objects.clear_unreleased_resource(gateway.id)

        assert ReleasedResource.objects.filter(resource_version_id=rv1.id).exists()
        assert not ReleasedResource.objects.filter(resource_version_id=rv2.id).exists()

    def test_get_resource_released_stage_count(self):
        gateway = G(Gateway)

        s1 = G(Stage, gateway=gateway)
        s2 = G(Stage, gateway=gateway)

        r1 = G(Resource, api=gateway)
        r2 = G(Resource, api=gateway)

        rv1 = G(ResourceVersion, gateway=gateway)
        rv2 = G(ResourceVersion, gateway=gateway)

        G(Release, gateway=gateway, stage=s1, resource_version=rv1)
        G(Release, gateway=gateway, stage=s2, resource_version=rv2)

        G(ReleasedResource, gateway=gateway, resource_version_id=rv1.id, resource_id=r1.id, data={})
        G(ReleasedResource, gateway=gateway, resource_version_id=rv1.id, resource_id=r2.id, data={})
        G(ReleasedResource, gateway=gateway, resource_version_id=rv2.id, resource_id=r2.id, data={})

        result = ReleasedResource.objects.get_resource_released_stage_count(
            gateway_id=gateway.id,
            resource_ids=[r1.id, r2.id],
        )
        assert result == {
            r1.id: 1,
            r2.id: 2,
        }

>>>>>>> fa449ebf
    def test_get_latest_released_resource(self):
        gateway = G(Gateway)
        resource = G(Resource, api=gateway)

        rv_1 = G(ResourceVersion, gateway=gateway)
        G(ResourceVersion, gateway=gateway)
        rv_3 = G(ResourceVersion, gateway=gateway)

        G(ReleasedResource, gateway=gateway, resource_id=resource.id, resource_version_id=rv_1.id, data={})
        G(
            ReleasedResource,
            gateway=gateway,
            resource_id=resource.id,
            resource_version_id=rv_3.id,
            data={
                "id": resource.id,
                "name": "test",
                "description": "desc",
                "method": "GET",
                "path": "/test",
                "match_subpath": False,
                "is_public": True,
                "contexts": {
                    "resource_auth": {
                        "config": json.dumps(
                            {
                                "resource_perm_required": True,
                                "app_verified_required": True,
                                "auth_verified_required": True,
                            }
                        ),
                    }
                },
            },
        )

        result = ReleasedResource.objects.get_latest_released_resource(gateway.id, resource.id)

        assert result == {
            "id": resource.id,
            "name": "test",
            "description": "desc",
            "description_en": "",
            "method": "GET",
            "path": "/test",
            "match_subpath": False,
            "is_public": True,
            "allow_apply_permission": True,
            "resource_perm_required": True,
            "app_verified_required": True,
            "user_verified_required": True,
            "disabled_stages": [],
        }

    def test_filter_latest_released_resources(self, fake_gateway):
        r1 = G(Resource, api=fake_gateway)
        r2 = G(Resource, api=fake_gateway)

        G(
            ReleasedResource,
            resource_id=r1.id,
            resource_version_id=1,
            gateway=fake_gateway,
            data={
                "id": r1.id,
                "name": "test1-1",
                "method": r1.method,
                "path": r1.path,
                "is_public": True,
                "contexts": {
                    "resource_auth": {
                        "config": json.dumps(
                            {
                                "resource_perm_required": True,
                                "app_verified_required": True,
                                "auth_verified_required": False,
                            }
                        )
                    }
                },
            },
        )
        G(
            ReleasedResource,
            resource_id=r1.id,
            resource_version_id=2,
            gateway=fake_gateway,
            data={
                "id": r1.id,
                "name": "test1-2",
                "method": r1.method,
                "path": r1.path,
                "is_public": True,
                "contexts": {
                    "resource_auth": {
                        "config": json.dumps(
                            {
                                "resource_perm_required": True,
                                "app_verified_required": True,
                                "auth_verified_required": False,
                            }
                        )
                    }
                },
            },
        )
        G(
            ReleasedResource,
            resource_id=r2.id,
            resource_version_id=2,
            gateway=fake_gateway,
            data={
                "id": r2.id,
                "name": "test2-1",
                "method": r2.method,
                "path": r2.path,
                "is_public": True,
                "contexts": {
                    "resource_auth": {
                        "config": json.dumps(
                            {
                                "resource_perm_required": True,
                                "app_verified_required": True,
                                "auth_verified_required": False,
                            }
                        )
                    }
                },
            },
        )

        result = ReleasedResource.objects.filter_latest_released_resources([r1.id, r2.id])

        assert len(result) == 2
        assert result[0]["name"] == "test1-2"
        assert result[1]["name"] == "test2-1"

    def test_get_latest_doc_link(self, mocker, settings, fake_gateway):
        def mocked_get_resource_doc_link(api_name, stage_name, resource_name):
            return f"{api_name}/{stage_name}/{resource_name}"

        mocker.patch(
            "apigateway.core.managers.get_resource_doc_link",
            side_effect=mocked_get_resource_doc_link,
        )

        fake_gateway.name = "test"
        fake_gateway.save()

        s1 = G(Stage, gateway=fake_gateway, name="prod", status=1)
        s2 = G(Stage, gateway=fake_gateway, name="dev", status=1)
        s3 = G(Stage, gateway=fake_gateway, name="test", status=1)

        r1 = G(Resource, api=fake_gateway, name="test1")
        r2 = G(Resource, api=fake_gateway, name="test2")
        r3 = G(Resource, api=fake_gateway, name="test3")
        r4 = G(Resource, api=fake_gateway, name="test4")

        rv1 = G(ResourceVersion, gateway=fake_gateway)
        rv2 = G(ResourceVersion, gateway=fake_gateway)

        G(Release, gateway=fake_gateway, resource_version=rv1, stage=s1)
        G(Release, gateway=fake_gateway, resource_version=rv1, stage=s2)
        G(Release, gateway=fake_gateway, resource_version=rv2, stage=s3)

        G(ReleasedResource, gateway=fake_gateway, resource_version_id=rv1.id, resource_id=r1.id, resource_name=r1.name)
        G(ReleasedResource, gateway=fake_gateway, resource_version_id=rv1.id, resource_id=r2.id, resource_name=r2.name)
        G(ReleasedResource, gateway=fake_gateway, resource_version_id=rv2.id, resource_id=r1.id, resource_name=r1.name)
        G(ReleasedResource, gateway=fake_gateway, resource_version_id=rv2.id, resource_id=r3.id, resource_name=r3.name)
        G(
            ReleasedResource,
            gateway=fake_gateway,
            resource_version_id=rv1.id,
            resource_id=r4.id,
            resource_name=r4.name,
            data={"disabled_stages": ["prod"]},
        )

        result = ReleasedResource.objects.get_latest_doc_link([r1.id, r2.id, r3.id, r4.id])

        assert result == {
            r1.id: "test/test/test1",
            r2.id: "test/prod/test2",
            r3.id: "test/test/test3",
            r4.id: "test/dev/test4",
        }

    def test_filter_resource_version_ids(self):
        fake_gateway = G(Gateway)

        r1 = G(Resource, api=fake_gateway)
        r2 = G(Resource, api=fake_gateway)

        rv1 = G(ResourceVersion, gateway=fake_gateway)
        rv2 = G(ResourceVersion, gateway=fake_gateway)

        G(ReleasedResource, gateway=fake_gateway, resource_version_id=rv1.id, resource_id=r1.id)
        G(ReleasedResource, gateway=fake_gateway, resource_version_id=rv1.id, resource_id=r2.id)

        result = ReleasedResource.objects._filter_resource_version_ids([r1.id, r2.id])
        assert result == [rv1.id]

    @pytest.mark.parametrize(
        "stage_names, disabled_stages, expecged",
        [
            (
                ["prod", "test"],
                [],
                "prod",
            ),
            (
                ["test", "dev"],
                [],
                "dev",
            ),
            (
                ["prod", "test"],
                ["prod"],
                "test",
            ),
            (
                ["prod", "test"],
                ["prod", "test"],
                None,
            ),
        ],
    )
    def test_get_recommended_stage_name(self, stage_names, disabled_stages, expecged):
        result = ReleasedResource.objects._get_recommended_stage_name(stage_names, disabled_stages)
        assert result == expecged


class TestReleaseHistoryManager(TestCase):
    def test_filter_release_history(self):
        gateway = G(Gateway)
        stage_prod = G(Stage, gateway=gateway, name="prod")
        stage_test = G(Stage, gateway=gateway, name="test")
        resource_version_1 = G(ResourceVersion, gateway=gateway, name="test-20191225-aaaaa")
        resource_version_2 = G(ResourceVersion, gateway=gateway, name="test-20191225-bbbbb")

        history = G(ReleaseHistory, gateway=gateway, stage=stage_prod, resource_version=resource_version_1)
        history.stages.add(stage_prod)

        history = G(
            ReleaseHistory, gateway=gateway, stage=stage_prod, resource_version=resource_version_1, created_by="admin"
        )
        history.stages.add(stage_prod)

        history = G(
            ReleaseHistory,
            gateway=gateway,
            stage=stage_prod,
            resource_version=resource_version_1,
            created_time=dummy_time.time,
        )
        history.stages.add(stage_prod)

        history = G(ReleaseHistory, gateway=gateway, stage=stage_test, resource_version=resource_version_2)
        history.stages.add(stage_test)

        data = [
            # query, stage_name
            {
                "params": {
                    "query": "prod",
                },
                "expected": {
                    "count": 3,
                },
            },
            # query, release_version name
            {
                "params": {
                    "query": "aaaaa",
                },
                "expected": {
                    "count": 3,
                },
            },
            # stage prod
            {
                "params": {
                    "stage_id": stage_prod.id,
                },
                "expected": {
                    "count": 3,
                },
            },
            # created_by
            {
                "params": {
                    "created_by": "adm",
                },
                "expected": {
                    "count": 1,
                },
            },
            {
                "params": {
                    "time_start": dummy_time.time - datetime.timedelta(hours=1),
                    "time_end": dummy_time.time + datetime.timedelta(hours=1),
                },
                "expected": {
                    "count": 1,
                },
            },
        ]
        for test in data:
            result = ReleaseHistory.objects.filter_release_history(gateway, fuzzy=True, **test["params"])
            self.assertEqual(result.count(), test["expected"]["count"])

    def test_delete_without_stage_related(self):
        gateway = G(Gateway)
        stage_1 = G(Stage, gateway=gateway)
        stage_2 = G(Stage, gateway=gateway)

        history_1 = G(ReleaseHistory, gateway=gateway, stage=stage_1)
        history_2 = G(ReleaseHistory, gateway=gateway, stage=stage_2)
        history_2.stages.add(stage_2)

        ReleaseHistory.objects.delete_without_stage_related(gateway.id)

        self.assertFalse(ReleaseHistory.objects.filter(id=history_1.id).exists())


class TestJWTManager:
    def test_create_jwt(self):
        gateway = G(Gateway)
        data = [
            {
                "api": gateway,
            }
        ]
        for test in data:
            result = JWT.objects.create_jwt(test["api"])
            assert result.api == test["api"]
            assert result.private_key == ""
            assert "BEGIN PUBLIC KEY" in result.public_key
            assert result.encrypted_private_key

    def test_update_jwt_key(self, faker):
        gateway = G(Gateway)
        jwt = G(JWT, api=gateway, private_key=faker.pystr(), public_key=faker.pystr())

        JWT.objects.update_jwt_key(gateway, "test", "test")
        jwt = JWT.objects.get(api=gateway)

        cipher = AESCipherManager.create_jwt_cipher()
        assert jwt.public_key == "test"
        assert cipher.decrypt_from_hex(jwt.encrypted_private_key) == "test"

    def test_get_private_key(self):
        gateway = G(Gateway)
        jwt = G(JWT, api=gateway)
        JWT.objects.update_jwt_key(gateway, "test", "test")
        assert JWT.objects.get_private_key(gateway.id) == "test"

    def test_get_jwt(self):
        gateway = G(Gateway)
        jwt = JWT.objects.create_jwt(gateway)
        assert JWT.objects.get_jwt(gateway) == jwt

        gateway = G(Gateway)
        with pytest.raises(APIError):
            JWT.objects.get_jwt(gateway)

    def test_is_jwt_key_changed(self, faker):
        gateway = G(Gateway)
        jwt = JWT.objects.create_jwt(gateway)

        assert JWT.objects.is_jwt_key_changed(
            gateway,
            smart_bytes(faker.pystr()),
            smart_bytes(faker.pystr()),
        )

        cipher = AESCipherManager.create_jwt_cipher()
        assert not JWT.objects.is_jwt_key_changed(
            gateway,
            cipher.decrypt_from_hex(jwt.encrypted_private_key),
            smart_bytes(jwt.public_key),
        )


class TestAPIRelatedApp:
    def test_allow_app_manage_gateway(self, unique_id):
        gateway = G(Gateway)

        result = APIRelatedApp.objects.allow_app_manage_gateway(gateway.id, unique_id)
        assert result is False

        G(APIRelatedApp, api=gateway, bk_app_code=unique_id)
        result = APIRelatedApp.objects.allow_app_manage_gateway(gateway.id, unique_id)
        assert result is True

    def test_add_related_app(self):
        gateway = G(Gateway)

        APIRelatedApp.objects.add_related_app(gateway.id, "foo")
        assert APIRelatedApp.objects.filter(api_id=gateway.id).count() == 1

        APIRelatedApp.objects.add_related_app(gateway.id, "foo")
        assert APIRelatedApp.objects.filter(api_id=gateway.id).count() == 1

        APIRelatedApp.objects.add_related_app(gateway.id, "bar")
        assert APIRelatedApp.objects.filter(api_id=gateway.id).count() == 2

    def test_check_app_gateway_limit(self):
        APIRelatedApp.objects.all().delete()

        settings.API_GATEWAY_RESOURCE_LIMITS["max_gateway_count_per_app_whitelist"]["bk_test"] = 1

        gateway = G(Gateway)
        APIRelatedApp.objects._check_app_gateway_limit("bk_test")

        APIRelatedApp.objects.add_related_app(gateway.id, "bk_test")
        with pytest.raises(APIError):
            APIRelatedApp.objects._check_app_gateway_limit("bk_test")

        del settings.API_GATEWAY_RESOURCE_LIMITS["max_gateway_count_per_app_whitelist"]["bk_test"]
        APIRelatedApp.objects._check_app_gateway_limit("bk_test")

        APIRelatedApp.objects.all().delete()


class TestBackendServiceManager:
    def test_delete_backend_service(self, fake_gateway):
        backend_service = G(BackendService, api=fake_gateway)
        proxy = G(Proxy, backend_service=backend_service)

        with pytest.raises(InstanceDeleteError):
            BackendService.objects.delete_backend_service(backend_service.id)

        proxy.delete()
        BackendService.objects.delete_backend_service(backend_service.id)
        assert not BackendService.objects.filter(api=fake_gateway).exists()


class TestSslCertificateManager:
    def test_delete_by_id(self, fake_gateway):
        ssl_certificate = G(SslCertificate, api=fake_gateway)
        related = G(
            SslCertificateBinding,
            api=fake_gateway,
            scope_type=SSLCertificateBindingScopeTypeEnum.STAGE_ITEM_CONFIG.value,
            scope_id=1,
            ssl_certificate=ssl_certificate,
        )

        with pytest.raises(InstanceDeleteError):
            SslCertificate.objects.delete_by_id(ssl_certificate.id)

        related.delete()
        SslCertificate.objects.delete_by_id(ssl_certificate.id)
        assert not SslCertificate.objects.filter(api=fake_gateway).exists()

    def test_get_valid_ids(self, fake_ssl_certificate):
        result = SslCertificate.objects.get_valid_ids(
            gateway_id=fake_ssl_certificate.api.id,
            ids=[fake_ssl_certificate.id, 0],
        )
        assert result == [fake_ssl_certificate.id]

    def test_get_valid_id(self, fake_ssl_certificate):
        result = SslCertificate.objects.get_valid_id(
            gateway_id=fake_ssl_certificate.api.id,
            id_=fake_ssl_certificate.id,
        )
        assert result == fake_ssl_certificate.id

        result = SslCertificate.objects.get_valid_id(
            gateway_id=fake_ssl_certificate.api.id,
            id_=0,
        )
        assert result is None


class TestSslCertificateBindingManager:
    def test_get_valid_scope_id(self, fake_ssl_certificate_binding):
        result = SslCertificateBinding.objects.get_valid_scope_id(
            gateway_id=fake_ssl_certificate_binding.api.id,
            scope_type=fake_ssl_certificate_binding.scope_type,
            scope_id=fake_ssl_certificate_binding.scope_id,
        )
        assert result == fake_ssl_certificate_binding.scope_id

        result = SslCertificateBinding.objects.get_valid_scope_id(
            gateway_id=fake_ssl_certificate_binding.api.id,
            scope_type=fake_ssl_certificate_binding.scope_type,
            scope_id=0,
        )
        assert result is None


class TestStageItemManager:
    def delete_stage_item(self, fake_gateway):
        stage_item = G(StageItem, api=fake_gateway)
        backend_service = G(BackendService, api=fake_gateway, stage_item=stage_item)

        with pytest.raises(InstanceDeleteError):
            StageItem.objects.delete_stage_item(stage_item.id)

        backend_service.delete()
        StageItem.objects.delete_stage_item(stage_item.id)
        assert not StageItem.objects.filter(api=fake_gateway).exists()

    def test_get_reference_instances(self, fake_gateway):
        item = G(StageItem, api=fake_gateway)
        result = StageItem.objects.get_reference_instances(fake_gateway.id)
        assert result == {}

        G(BackendService, api=fake_gateway, stage_item=item)
        result = StageItem.objects.get_reference_instances(fake_gateway.id)
        assert len(result[item.id]) == 1

        G(BackendService, api=fake_gateway)
        result = StageItem.objects.get_reference_instances(fake_gateway.id)
        assert len(result[item.id]) == 1


class TestStageItemConfigManager:
    def test_get_configured_item_ids(self, fake_stage):
        fake_gateway = fake_stage.gateway

        stage_item1 = G(StageItem, api=fake_gateway)
        G(StageItem, api=fake_gateway)
        G(StageItemConfig, api=fake_gateway, stage=fake_stage, stage_item=stage_item1)

        result = StageItemConfig.objects.get_configured_item_ids(fake_gateway.id, fake_stage.id)
        assert result == set([stage_item1.id])

    def test_get_stage_item_id_to_configured_stages(self, fake_gateway):
        result = StageItemConfig.objects.get_stage_item_id_to_configured_stages(fake_gateway.id)
        assert result == {}

        s1 = G(Stage, gateway=fake_gateway)
        G(Stage, gateway=fake_gateway)
        item = G(StageItem, api=fake_gateway)
        G(StageItemConfig, api=fake_gateway, stage=s1, stage_item=item)

        result = StageItemConfig.objects.get_stage_item_id_to_configured_stages(fake_gateway.id)
        assert result == {item.id: [{"id": s1.id, "name": s1.name}]}


class TestMicroGatewayManager:
    def test_get_count_by_gateway(self, fake_gateway):
        G(MicroGateway, gateway=fake_gateway)
        G(MicroGateway, gateway=fake_gateway)

        result = MicroGateway.objects.get_count_by_gateway([fake_gateway.id])
        assert result == {fake_gateway.id: 2}<|MERGE_RESOLUTION|>--- conflicted
+++ resolved
@@ -774,8 +774,6 @@
 
 
 class TestReleaseManager:
-<<<<<<< HEAD
-=======
     def test_get_stage_release_status(self):
         gateway = G(Gateway)
 
@@ -828,7 +826,6 @@
             result = Release.objects.get_stage_release(gateway, test["stage_ids"])
             assert result == test["expected"]
 
->>>>>>> fa449ebf
     def test_get_released_stages(self):
         gateway = G(Gateway)
         stage_prod = G(Stage, gateway=gateway, name="prod", status=1)
@@ -948,8 +945,6 @@
         result = Release.objects.get_released_resource_version_ids(gateway.id, "prod")
         assert result == [rv1.id]
 
-<<<<<<< HEAD
-=======
     def test_released_stage_names(self):
         gateway = G(Gateway)
 
@@ -965,7 +960,6 @@
         result = Release.objects.get_released_stage_names(gateway.id)
         assert result == ["prod", "test"]
 
->>>>>>> fa449ebf
     def test_get_released_stage_count(self):
         gateway = G(Gateway)
         s1 = G(Stage, gateway=gateway)
@@ -1073,8 +1067,6 @@
 
 
 class TestReleasedResourceManager:
-<<<<<<< HEAD
-=======
     def test_clear_unreleased_resource(self):
         gateway = G(Gateway)
 
@@ -1121,7 +1113,6 @@
             r2.id: 2,
         }
 
->>>>>>> fa449ebf
     def test_get_latest_released_resource(self):
         gateway = G(Gateway)
         resource = G(Resource, api=gateway)
