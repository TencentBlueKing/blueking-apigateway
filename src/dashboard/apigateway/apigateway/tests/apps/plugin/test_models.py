#
# TencentBlueKing is pleased to support the open source community by making
# 蓝鲸智云 - API 网关(BlueKing - APIGateway) available.
# Copyright (C) 2017 THL A29 Limited, a Tencent company. All rights reserved.
# Licensed under the MIT License (the "License"); you may not use this file except
# in compliance with the License. You may obtain a copy of the License at
#
#     http://opensource.org/licenses/MIT
#
# Unless required by applicable law or agreed to in writing, software distributed under
# the License is distributed on an "AS IS" BASIS, WITHOUT WARRANTIES OR CONDITIONS OF ANY KIND,
# either express or implied. See the License for the specific language governing permissions and
# limitations under the License.
#
# We undertake not to change the open source license (MIT license) applicable
# to the current version of the project delivered to anyone in the future.
#
import json

import pytest
from ddf import G
<<<<<<< HEAD
=======
from jsonschema import validate
>>>>>>> 263a06c6

from apigateway.apps.plugin.models import Plugin, PluginConfig
from apigateway.controller.crds.release_data.plugin import PluginConvertorFactory
from apigateway.schema.models import Schema
from apigateway.utils.yaml import yaml_dumps


@pytest.fixture()
def legacy_plugin(fake_gateway, echo_plugin, echo_plugin_type):
    return G(
        Plugin,
        api=fake_gateway,
        name=echo_plugin.name,
        type=echo_plugin_type.code,
        _config=json.dumps(echo_plugin.config),
    )


@pytest.fixture()
def related_model_not_exist(legacy_plugin, echo_plugin, echo_plugin_type, echo_plugin_stage_binding):
    echo_plugin_stage_binding.delete()
    echo_plugin.delete()
    echo_plugin_type.delete()
    legacy_plugin.target = None


class TestPluginConfig:
    def test_config_setter(self, fake_plugin_config):
        # no schema
        fake_plugin_config.config = yaml_dumps({"foo": "bar"})
        fake_plugin_config.save()
        assert fake_plugin_config.yaml == "foo: bar\n"
        assert PluginConfig.objects.get(id=fake_plugin_config.id).config == {"foo": "bar"}

        # schema check ok
        fake_plugin_config.type.schema = Schema(
            schema=json.dumps(
                {
                    "type": "object",
                    "properties": {"foo": {"type": "string"}},
                }
            )
        )
        fake_plugin_config.config = yaml_dumps({"foo": "bar2"})
        assert fake_plugin_config.yaml == "foo: bar2\n"

        # schema check error
        with pytest.raises(Exception):
            fake_plugin_config.config = yaml_dumps({"foo": 1})

            convertor = PluginConvertorFactory("")
            _data = convertor.convert(fake_plugin_config)
            validate(_data, schema=fake_plugin_config.type.schema.schema)


<<<<<<< HEAD
=======
class TestPlugin:
    def test_create_without_related_type(self, fake_gateway, related_model_not_exist):
        plugin = G(Plugin, api=fake_gateway)
        assert plugin.target is None

    def test_create_with_related_type(self, clone_model, legacy_plugin, echo_plugin):
        echo_plugin.delete()
        legacy_plugin.delete()

        plugin = clone_model(legacy_plugin, target=None)

        target = plugin.target
        assert target is not None
        assert target.api == plugin.api
        assert target.name == plugin.name
        assert target.config == echo_plugin.config
        assert target.type_id == echo_plugin.type_id

    def test_update_with_related_models(self, faker, legacy_plugin, echo_plugin):
        legacy_plugin.description = faker.pystr()
        legacy_plugin.save()

        echo_plugin.refresh_from_db()
        assert echo_plugin.description == legacy_plugin.description

    def test_rename_with_related_models(self, faker, legacy_plugin, echo_plugin):
        legacy_plugin.name = faker.pystr()
        legacy_plugin.save()

        echo_plugin.refresh_from_db()
        assert echo_plugin.name == legacy_plugin.name

    def test_update_with_related_model_validation(self, faker, legacy_plugin, echo_plugin):

        echo_plugin.refresh_from_db()
        assert echo_plugin.config is not None

        legacy_plugin.refresh_from_db()
        assert legacy_plugin.config is not None

    def test_delete_without_related_models(self, legacy_plugin, related_model_not_exist):
        legacy_plugin.delete()

    def test_delete_with_related_models(self, faker, legacy_plugin, echo_plugin):
        legacy_plugin.delete()
        assert not PluginConfig.objects.filter(pk=echo_plugin.pk).exists()

    def test_update_with_disable_syncing(self, faker, legacy_plugin, echo_plugin):
        legacy_plugin.disable_syncing = True
        legacy_plugin.description = faker.pystr()
        legacy_plugin.save()

        echo_plugin.refresh_from_db()
        assert echo_plugin.description != legacy_plugin.description

    def test_delete_with_disable_syncing(self, faker, legacy_plugin, echo_plugin):
        legacy_plugin.disable_syncing = True
        legacy_plugin.delete()

        echo_plugin.refresh_from_db()


>>>>>>> 263a06c6
class TestPluginBinding:
    def test_get_config_with_plugin_config(self, echo_plugin, echo_plugin_stage_binding):
        assert echo_plugin_stage_binding.get_config() == echo_plugin.config
        assert echo_plugin_stage_binding.get_type() == echo_plugin.type.code<|MERGE_RESOLUTION|>--- conflicted
+++ resolved
@@ -19,10 +19,7 @@
 
 import pytest
 from ddf import G
-<<<<<<< HEAD
-=======
 from jsonschema import validate
->>>>>>> 263a06c6
 
 from apigateway.apps.plugin.models import Plugin, PluginConfig
 from apigateway.controller.crds.release_data.plugin import PluginConvertorFactory
@@ -78,71 +75,6 @@
             validate(_data, schema=fake_plugin_config.type.schema.schema)
 
 
-<<<<<<< HEAD
-=======
-class TestPlugin:
-    def test_create_without_related_type(self, fake_gateway, related_model_not_exist):
-        plugin = G(Plugin, api=fake_gateway)
-        assert plugin.target is None
-
-    def test_create_with_related_type(self, clone_model, legacy_plugin, echo_plugin):
-        echo_plugin.delete()
-        legacy_plugin.delete()
-
-        plugin = clone_model(legacy_plugin, target=None)
-
-        target = plugin.target
-        assert target is not None
-        assert target.api == plugin.api
-        assert target.name == plugin.name
-        assert target.config == echo_plugin.config
-        assert target.type_id == echo_plugin.type_id
-
-    def test_update_with_related_models(self, faker, legacy_plugin, echo_plugin):
-        legacy_plugin.description = faker.pystr()
-        legacy_plugin.save()
-
-        echo_plugin.refresh_from_db()
-        assert echo_plugin.description == legacy_plugin.description
-
-    def test_rename_with_related_models(self, faker, legacy_plugin, echo_plugin):
-        legacy_plugin.name = faker.pystr()
-        legacy_plugin.save()
-
-        echo_plugin.refresh_from_db()
-        assert echo_plugin.name == legacy_plugin.name
-
-    def test_update_with_related_model_validation(self, faker, legacy_plugin, echo_plugin):
-
-        echo_plugin.refresh_from_db()
-        assert echo_plugin.config is not None
-
-        legacy_plugin.refresh_from_db()
-        assert legacy_plugin.config is not None
-
-    def test_delete_without_related_models(self, legacy_plugin, related_model_not_exist):
-        legacy_plugin.delete()
-
-    def test_delete_with_related_models(self, faker, legacy_plugin, echo_plugin):
-        legacy_plugin.delete()
-        assert not PluginConfig.objects.filter(pk=echo_plugin.pk).exists()
-
-    def test_update_with_disable_syncing(self, faker, legacy_plugin, echo_plugin):
-        legacy_plugin.disable_syncing = True
-        legacy_plugin.description = faker.pystr()
-        legacy_plugin.save()
-
-        echo_plugin.refresh_from_db()
-        assert echo_plugin.description != legacy_plugin.description
-
-    def test_delete_with_disable_syncing(self, faker, legacy_plugin, echo_plugin):
-        legacy_plugin.disable_syncing = True
-        legacy_plugin.delete()
-
-        echo_plugin.refresh_from_db()
-
-
->>>>>>> 263a06c6
 class TestPluginBinding:
     def test_get_config_with_plugin_config(self, echo_plugin, echo_plugin_stage_binding):
         assert echo_plugin_stage_binding.get_config() == echo_plugin.config
