--- conflicted
+++ resolved
@@ -217,48 +217,4 @@
             fake_resource_version.id,
             fake_resource1.id,
         )
-<<<<<<< HEAD
-        assert result == {"zh": "1970-10-10 12:10:20"}
-
-
-class TestResourceDocVersionManager:
-    def test_get_doc_data_by_rv_or_new(self, fake_gateway):
-        resource = G(Resource, gateway=fake_gateway)
-        rv = G(ResourceVersion, gateway=fake_gateway)
-
-        G(ResourceDoc, gateway=fake_gateway, resource_id=resource.id)
-        G(
-            ResourceDocVersion,
-            gateway=fake_gateway,
-            resource_version=rv,
-            _data=json.dumps([{"resource_id": 1, "language": "zh", "content": "test"}]),
-        )
-
-        # new resource-doc-version
-        result = ResourceDocVersion.objects.get_doc_data_by_rv_or_new(fake_gateway.id, None)
-        assert len(result) == 1
-
-        # resource_version_id not exist
-        result = ResourceDocVersion.objects.get_doc_data_by_rv_or_new(fake_gateway.id, rv.id + 1)
-        assert result == []
-
-        # resource_version_id exist
-        result = ResourceDocVersion.objects.get_doc_data_by_rv_or_new(fake_gateway.id, rv.id)
-        assert result == [{"resource_id": 1, "language": "zh", "content": "test"}]
-
-    def test_get_doc_updated_time(self, fake_gateway):
-        rv = G(ResourceVersion, gateway=fake_gateway)
-        G(
-            ResourceDocVersion,
-            gateway=fake_gateway,
-            resource_version=rv,
-            _data=json.dumps(
-                [{"resource_id": 1, "language": "zh", "content": "test", "updated_time": "1970-10-10 12:10:20"}]
-            ),
-        )
-
-        result = ResourceDocVersion.objects.get_doc_updated_time(fake_gateway.id, rv.id)
-        assert result == {1: {"zh": "1970-10-10 12:10:20"}}
-=======
-        assert result == {"zh": "1970-10-10 12:10:20"}
->>>>>>> 51fe8f1e
+        assert result == {"zh": "1970-10-10 12:10:20"}