--- conflicted
+++ resolved
@@ -79,22 +79,12 @@
     )
     def test_init(self, config, expected):
         data = ReleasedResourceData(
-<<<<<<< HEAD
             id=1,
+            name="foo",
             method="GET",
             path="/foo",
             match_subpath=False,
             contexts={"resource_auth": {"config": json.dumps(config)}},
-=======
-            **{
-                "id": 1,
-                "name": "foo",
-                "method": "GET",
-                "path": "/foo",
-                "match_subpath": False,
-                "contexts": {"resource_auth": {"config": json.dumps(config)}},
-            }
->>>>>>> b51da158
         )
         assert data.verified_user_required == expected["verified_user_required"]
         assert data.resource_perm_required == expected["resource_perm_required"]
