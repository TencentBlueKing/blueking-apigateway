--- conflicted
+++ resolved
@@ -26,11 +26,8 @@
 from apigateway.biz.resource_version import ResourceVersionHandler
 from apigateway.core.models import Gateway, Resource, ResourceVersion, Stage
 from apigateway.tests.utils.testing import dummy_time
-<<<<<<< HEAD
 from apigateway.utils import time as time_utils
-=======
 from apigateway.utils.time import now_datetime
->>>>>>> c8e22bc9
 
 
 class TestResourceVersionHandler:
@@ -170,7 +167,6 @@
         get_released_resource_version_ids_mock.assert_called_once_with(api_id, stage_name)
         get_resources_mock.assert_called()
 
-<<<<<<< HEAD
     @pytest.mark.parametrize(
         "data, expected",
         [
@@ -200,12 +196,11 @@
         result = ResourceVersionHandler.generate_version_name("test", dummy_time.time)
         time_str = time_utils.format(dummy_time.time, fmt="YYYYMMDDHHmmss")
         assert result.startswith(f"test_{time_str}_")
-=======
+
     def test_get_latest_created_time(self, fake_gateway):
         result = ResourceVersionHandler.get_latest_created_time(fake_gateway.id)
         assert result is None
 
         G(ResourceVersion, gateway=fake_gateway, created_time=now_datetime())
         result = ResourceVersionHandler.get_latest_created_time(fake_gateway.id)
-        assert isinstance(result, datetime.datetime)
->>>>>>> c8e22bc9
+        assert isinstance(result, datetime.datetime)