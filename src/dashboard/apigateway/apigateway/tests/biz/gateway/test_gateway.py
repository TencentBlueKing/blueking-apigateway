#
# TencentBlueKing is pleased to support the open source community by making
# 蓝鲸智云 - API 网关(BlueKing - APIGateway) available.
# Copyright (C) 2017 THL A29 Limited, a Tencent company. All rights reserved.
# Licensed under the MIT License (the "License"); you may not use this file except
# in compliance with the License. You may obtain a copy of the License at
#
#     http://opensource.org/licenses/MIT
#
# Unless required by applicable law or agreed to in writing, software distributed under
# the License is distributed on an "AS IS" BASIS, WITHOUT WARRANTIES OR CONDITIONS OF ANY KIND,
# either express or implied. See the License for the specific language governing permissions and
# limitations under the License.
#
# We undertake not to change the open source license (MIT license) applicable
# to the current version of the project delivered to anyone in the future.
#
import pytest
from django.core.exceptions import ObjectDoesNotExist
from django_dynamic_fixture import G

from apigateway.apps.gateway.models import GatewayAppBinding
from apigateway.apps.monitor.models import AlarmStrategy
from apigateway.apps.support.models import ReleasedResourceDoc
from apigateway.biz.gateway import GatewayHandler
from apigateway.common.contexts import GatewayFeatureFlagContext
from apigateway.core.constants import (
    ContextScopeTypeEnum,
    ContextTypeEnum,
    GatewayStatusEnum,
    GatewayTypeEnum,
    StageStatusEnum,
)
from apigateway.core.models import (
    JWT,
    Context,
    Gateway,
    GatewayRelatedApp,
    Release,
    Resource,
    Stage,
)


class TestGatewayHandler:
    @pytest.fixture(autouse=True)
    def setup_fixtures(self):
        self.gateway = G(Gateway, created_by="admin")

    def test_get_gateways_by_user(self):
        G(Gateway, _maintainers="admin1")
        G(Gateway, _maintainers="admin2;admin1")

        gateways = GatewayHandler.list_gateways_by_user("admin1")
        assert len(gateways) >= 2

        gateways = GatewayHandler.list_gateways_by_user("admin2")
        assert len(gateways) >= 1

        gateways = GatewayHandler.list_gateways_by_user("not_exist_user")
        assert len(gateways) == 0

    def test_get_stages_with_release_status(self, fake_gateway):
        Gateway.objects.filter(id=fake_gateway.id).update(status=GatewayStatusEnum.ACTIVE.value)
        stage_1 = G(Stage, gateway=fake_gateway, status=StageStatusEnum.ACTIVE.value)
        stage_2 = G(Stage, gateway=fake_gateway, status=StageStatusEnum.ACTIVE.value)

        G(Release, gateway=fake_gateway, stage=stage_1)
        expected = {
            fake_gateway.id: [
                {
                    "id": stage_1.id,
                    "name": stage_1.name,
                    "released": True,
                },
                {
                    "id": stage_2.id,
                    "name": stage_2.name,
                    "released": False,
                },
            ]
        }

        result = GatewayHandler.get_stages_with_release_status([fake_gateway.id])
        result[fake_gateway.id] = sorted(result[fake_gateway.id], key=lambda x: x["id"])
        assert result == expected

    @pytest.mark.parametrize(
        "user_conf, api_type, allow_update_api_auth, unfiltered_sensitive_keys, allow_auth_from_params, allow_delete_sensitive_params, expected",
        [
            # update user_conf
            (
                {
                    "from_username": False,
                },
                None,
                None,
                None,
                None,
                None,
                {
                    "user_auth_type": "default",
                    "api_type": GatewayTypeEnum.CLOUDS_API.value,
                    "allow_update_api_auth": True,
                    "user_conf": {
                        "user_type": "default",
                        "from_bk_token": True,
                        "from_username": False,
                    },
                    "unfiltered_sensitive_keys": [],
                },
            ),
            # update api_type
            (
                None,
                GatewayTypeEnum.OFFICIAL_API,
                None,
                None,
                None,
                None,
                {
                    "user_auth_type": "default",
                    "api_type": GatewayTypeEnum.OFFICIAL_API.value,
                    "allow_update_api_auth": True,
                    "user_conf": {
                        "user_type": "default",
                        "from_bk_token": True,
                        "from_username": True,
                    },
                    "unfiltered_sensitive_keys": [],
                },
            ),
            # update allow_update_api_auth
            (
                None,
                None,
                False,
                None,
                None,
                None,
                {
                    "user_auth_type": "default",
                    "api_type": GatewayTypeEnum.CLOUDS_API.value,
                    "allow_update_api_auth": False,
                    "user_conf": {
                        "user_type": "default",
                        "from_bk_token": True,
                        "from_username": True,
                    },
                    "unfiltered_sensitive_keys": [],
                },
            ),
            (
                {
                    "from_username": False,
                    "not_exist_field": True,
                },
                GatewayTypeEnum.OFFICIAL_API,
                False,
                None,
                None,
                None,
                {
                    "user_auth_type": "default",
                    "api_type": GatewayTypeEnum.OFFICIAL_API.value,
                    "allow_update_api_auth": False,
                    "user_conf": {
                        "user_type": "default",
                        "from_bk_token": True,
                        "from_username": False,
                    },
                    "unfiltered_sensitive_keys": [],
                },
            ),
            # update unfiltered_sensitive_keys/allow_auth_from_params=True/allow_delete_sensitive_params=True
            (
                None,
                None,
                None,
                ["bk_token", "bk_app_secret"],
                True,
                True,
                {
                    "user_auth_type": "default",
                    "api_type": GatewayTypeEnum.CLOUDS_API.value,
                    "allow_update_api_auth": True,
                    "user_conf": {
                        "user_type": "default",
                        "from_bk_token": True,
                        "from_username": True,
                    },
                    "unfiltered_sensitive_keys": ["bk_token", "bk_app_secret"],
                    "allow_auth_from_params": True,
                    "allow_delete_sensitive_params": True,
                },
            ),
            # update allow_auth_from_params=False/allow_delete_sensitive_params=False
            (
                None,
                None,
                None,
                None,
                False,
                False,
                {
                    "user_auth_type": "default",
                    "api_type": GatewayTypeEnum.CLOUDS_API.value,
                    "allow_update_api_auth": True,
                    "user_conf": {
                        "user_type": "default",
                        "from_bk_token": True,
                        "from_username": True,
                    },
                    "unfiltered_sensitive_keys": [],
                    "allow_auth_from_params": False,
                    "allow_delete_sensitive_params": False,
                },
            ),
        ],
    )
    def test_save_auth_config(
        self,
        mocker,
        fake_gateway,
        user_conf,
        api_type,
        allow_update_api_auth,
        unfiltered_sensitive_keys,
        allow_auth_from_params,
        allow_delete_sensitive_params,
        expected,
    ):
        mocker.patch(
            "apigateway.biz.gateway.GatewayHandler.get_gateway_auth_config",
            return_value={
                "user_auth_type": "default",
                "api_type": GatewayTypeEnum.CLOUDS_API.value,
                "unfiltered_sensitive_keys": [],
                "allow_update_api_auth": True,
                "user_conf": {
                    "user_type": "default",
                    "from_bk_token": True,
                    "from_username": True,
                },
            },
        )

        result, _ = GatewayHandler.save_auth_config(
            fake_gateway.id,
            user_auth_type="default",
            user_conf=user_conf,
            api_type=api_type,
            allow_update_api_auth=allow_update_api_auth,
            unfiltered_sensitive_keys=unfiltered_sensitive_keys,
            allow_auth_from_params=allow_auth_from_params,
            allow_delete_sensitive_params=allow_delete_sensitive_params,
        )
        assert result.scope_type == ContextScopeTypeEnum.GATEWAY.value
        assert result.type == ContextTypeEnum.GATEWAY_AUTH.value
        assert result.scope_id == fake_gateway.id
        assert result.config == expected

    def test_save_related_data(self, mocker, fake_gateway):
        mocker.patch(
            "apigateway.biz.gateway.gateway.APIAuthConfig.config",
            new_callable=mocker.PropertyMock(
                return_value={
                    "user_auth_type": "default",
                    "api_type": GatewayTypeEnum.CLOUDS_API.value,
                    "unfiltered_sensitive_keys": [],
                    "allow_update_api_auth": True,
                    "allow_auth_from_params": False,
                    "allow_delete_sensitive_params": False,
                    "user_conf": {
                        "user_type": "default",
                        "from_bk_token": True,
                        "from_bk_username": False,
                    },
                }
            ),
        )
<<<<<<< HEAD
        GatewayHandler.save_related_data(
            fake_gateway, "default", "admin", "test", allow_auth_from_params=False, allow_delete_sensitive_params=False
        )
=======
        GatewayHandler.save_related_data(fake_gateway, "default", "admin", "test", app_codes_to_binding=["app1"])
>>>>>>> 5262c357

        context = Context.objects.filter(
            scope_type=ContextScopeTypeEnum.GATEWAY.value,
            type=ContextTypeEnum.GATEWAY_AUTH.value,
            scope_id=fake_gateway.id,
        ).get()
        assert context.config["allow_auth_from_params"] is False
        assert context.config["allow_delete_sensitive_params"] is False

        assert JWT.objects.filter(gateway=fake_gateway).exists()
        assert Stage.objects.filter(gateway=fake_gateway).exists()
        assert AlarmStrategy.objects.filter(gateway=fake_gateway).exists()
        assert GatewayRelatedApp.objects.filter(gateway=fake_gateway, bk_app_code="test").exists()
        assert GatewayAppBinding.objects.filter(gateway=fake_gateway).exists()

    def test_delete_gateway(
        self,
        fake_gateway,
        fake_stage,
        fake_resource,
        fake_resource_version,
        fake_release,
        echo_plugin,
        echo_plugin_stage_binding,
        echo_plugin_resource_binding,
        fake_ssl_certificate,
    ):
        GatewayHandler.delete_gateway(gateway_id=fake_gateway.pk)

        for model in [
            fake_stage,
            fake_resource,
            fake_resource_version,
            fake_release,
            echo_plugin,
            echo_plugin_stage_binding,
            echo_plugin_resource_binding,
            fake_ssl_certificate,
        ]:
            with pytest.raises(ObjectDoesNotExist):
                model.refresh_from_db()

    def test_get_feature_flag(self, settings, fake_gateway):
        settings.GLOBAL_GATEWAY_FEATURE_FLAG = {"FOO": False, "BAR": True}
        GatewayFeatureFlagContext().save(fake_gateway.id, {"FOO": True})

        feature_flag = GatewayHandler.get_feature_flags(fake_gateway.id)
        assert feature_flag == {"FOO": True, "BAR": True}

    def test_get_docs_url(self, settings, fake_gateway):
        settings.API_DOCS_URL_TMPL = "http://apigw.example.com/docs/{api_name}"
        result = GatewayHandler.get_docs_url(fake_gateway)
        assert result == ""

        G(ReleasedResourceDoc, gateway=fake_gateway)
        result = GatewayHandler.get_docs_url(fake_gateway)
        assert result == f"http://apigw.example.com/docs/{fake_gateway.name}"

    def test_get_resource_count(self):
        gateway_1 = G(Gateway)
        gateway_2 = G(Gateway)
        gateway_3 = G(Gateway)

        G(Resource, gateway=gateway_1)
        G(Resource, gateway=gateway_1)
        G(Resource, gateway=gateway_2)

        data = [
            {
                "gateway_ids": [gateway_1.id, gateway_2.id, gateway_3.id],
                "expected": {
                    gateway_1.id: 2,
                    gateway_2.id: 1,
                },
            },
            {
                "gateway_ids": [gateway_1.id, gateway_2.id],
                "expected": {
                    gateway_1.id: 2,
                    gateway_2.id: 1,
                },
            },
        ]

        for test in data:
            result = GatewayHandler.get_resource_count(test["gateway_ids"])
            assert result == test["expected"]

    @pytest.mark.parametrize(
        "gateway_name, expected",
        [
            ("app1", 30),
            ("app2", 50),
            ("app3", 20),
        ],
    )
    def test_get_max_resource_count(self, settings, gateway_name, expected):
        settings.API_GATEWAY_RESOURCE_LIMITS = {
            "max_resource_count_per_gateway": 20,
            "max_resource_count_per_gateway_whitelist": {
                "app1": 30,
                "app2": 50,
            },
        }

        result = GatewayHandler.get_max_resource_count(gateway_name)
        assert result == expected<|MERGE_RESOLUTION|>--- conflicted
+++ resolved
@@ -279,13 +279,15 @@
                 }
             ),
         )
-<<<<<<< HEAD
         GatewayHandler.save_related_data(
-            fake_gateway, "default", "admin", "test", allow_auth_from_params=False, allow_delete_sensitive_params=False
+            fake_gateway,
+            "default",
+            "admin",
+            "test",
+            allow_auth_from_params=False,
+            allow_delete_sensitive_params=False,
+            app_codes_to_binding=["app1"],
         )
-=======
-        GatewayHandler.save_related_data(fake_gateway, "default", "admin", "test", app_codes_to_binding=["app1"])
->>>>>>> 5262c357
 
         context = Context.objects.filter(
             scope_type=ContextScopeTypeEnum.GATEWAY.value,
