--- conflicted
+++ resolved
@@ -36,17 +36,12 @@
 from apigateway.biz.resource import ResourceHandler
 from apigateway.biz.resource_version import ResourceVersionHandler
 from apigateway.common.contexts import GatewayAuthContext
-<<<<<<< HEAD
-from apigateway.common.factories import SchemaFactory
 from apigateway.core.constants import (
     APIHostingTypeEnum,
     ProxyTypeEnum,
     PublishEventNameTypeEnum,
     PublishEventStatusTypeEnum,
 )
-=======
-from apigateway.core.constants import APIHostingTypeEnum, ProxyTypeEnum
->>>>>>> 999e05c1
 from apigateway.core.models import (
     Backend,
     BackendConfig,
