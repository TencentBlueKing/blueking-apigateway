#
# TencentBlueKing is pleased to support the open source community by making
# 蓝鲸智云 - API 网关 (BlueKing - APIGateway) available.
# Copyright (C) 2017 THL A29 Limited, a Tencent company. All rights reserved.
# Licensed under the MIT License (the "License"); you may not use this file except
# in compliance with the License. You may obtain a copy of the License at
#
#     http://opensource.org/licenses/MIT
#
# Unless required by applicable law or agreed to in writing, software distributed under
# the License is distributed on an "AS IS" BASIS, WITHOUT WARRANTIES OR CONDITIONS OF ANY KIND,
# either express or implied. See the License for the specific language governing permissions and
# limitations under the License.
#
# We undertake not to change the open source license (MIT license) applicable
# to the current version of the project delivered to anyone in the future.
#
import os
from pathlib import Path
from typing import List
from urllib.parse import quote

import pymysql
import urllib3
from celery.schedules import crontab
from django.core.exceptions import ImproperlyConfigured
from django.db.backends.mysql.features import DatabaseFeatures
from django.utils.encoding import force_bytes

from apigateway.common.env import Env
from apigateway.conf.celery_conf import *  # noqa
from apigateway.conf.celery_conf import CELERY_BEAT_SCHEDULE
from apigateway.conf.log_utils import build_logging_config
from apigateway.conf.utils import PatchFeatures, get_default_keepalive_options

pymysql.install_as_MySQLdb()
# Patch version info to force pass Django client check
pymysql.version_info = 1, 4, 6, "final", 0

# 目前 Django 仅是对 5.7 做了软性的不兼容改动，在没有使用 8.0 特异的功能时，对 5.7 版本的使用无影响
DatabaseFeatures.minimum_database_version = PatchFeatures.minimum_database_version

# Patch the SSL module for compatibility with legacy CA credentials.
# https://stackoverflow.com/questions/72479812/how-to-change-tweak-python-3-10-default-ssl-settings-for-requests-sslv3-alert
urllib3.util.ssl_.DEFAULT_CIPHERS = "ALL:@SECLEVEL=1"

env = Env()

# Build paths inside the project like this: os.path.join(BASE_DIR, ...)
BASE_DIR = os.path.dirname(os.path.dirname(os.path.abspath(__file__)))

# SECURITY WARNING: keep the secret key used in production secret!
BK_APP_CODE = env.str("BK_APP_CODE", "bk_apigateway")
BK_APP_SECRET = env.str("BK_APP_SECRET")
SECRET_KEY = env.str("SECRET_KEY", BK_APP_SECRET)

DEFAULT_TEST_APP = {
    "bk_app_code": env.str("DEFAULT_TEST_APP_CODE", BK_APP_CODE),
    "bk_app_secret": env.str("DEFAULT_TEST_APP_SECRET", BK_APP_SECRET),
}

# ==============================================================================
# django basic
# ==============================================================================
# SECURITY WARNING: don't run with debug turned on in production!
DEBUG = env.bool("DEBUG", False)
# 是否为本地开发环境
IS_LOCAL = env.bool("DASHBOARD_IS_LOCAL", default=False)

# te 还是 ee
EDITION = env.str("EDITION", "ee")

<<<<<<< HEAD
=======
# 是否开启多租户模式
ENABLE_MULTI_TENANT_MODE = env.bool("ENABLE_MULTI_TENANT_MODE", default=False)

>>>>>>> e27d208c
ALLOWED_HOSTS = ["*"]

# Application definition

INSTALLED_APPS = [
    "django.contrib.admin",
    "django.contrib.auth",
    "django.contrib.contenttypes",
    "django.contrib.sessions",
    "django.contrib.messages",
    "django.contrib.staticfiles",
    "raven.contrib.django.raven_compat",
    "djangoql",
    "django_celery_beat",
    "rest_framework",
    "drf_yasg",
    "corsheaders",
    "apigateway.apigateway",
    "apigateway.apps.monitor",
    "apigateway.schema",
    "apigateway.core",
    "apigateway.apps.gateway",
    "apigateway.apps.plugin",
    "apigateway.apps.label",
    "apigateway.apps.permission",
    "apigateway.apps.audit",
    "apigateway.apps.metrics",
    "apigateway.apps.support",
    "apigateway.apps.openapi",
    "apigateway.apps.programmable_gateway",
    "django_prometheus",
    "bkpaas_auth",
    "apigateway.account",
    "apigateway.apps.feature",
    "apigateway.apps.docs",
    "apigateway.apps.api_debug",
    "apigateway.apps.mcp_server",
    "apigw_manager.apigw",
    "apigateway.controller",
    "apigateway.healthz",
    # 蓝鲸通知中心
    "bk_notice_sdk",
]

# 非多租户模式才会有 esb 相关的模型
if not ENABLE_MULTI_TENANT_MODE:
    INSTALLED_APPS += [
        "apigateway.apps.esb",
        "apigateway.apps.esb.bkcore",
    ]

MIDDLEWARE = [
    # 这个必须在最前
    "django_prometheus.middleware.PrometheusBeforeMiddleware",
    "apigateway.common.middlewares.request_id.RequestIDMiddleware",
    "corsheaders.middleware.CorsMiddleware",
    "django.middleware.security.SecurityMiddleware",
    "django.contrib.sessions.middleware.SessionMiddleware",
    "django.middleware.locale.LocaleMiddleware",
    "django.middleware.common.CommonMiddleware",
    "django.middleware.csrf.CsrfViewMiddleware",
    "django.contrib.auth.middleware.AuthenticationMiddleware",
    "django.contrib.messages.middleware.MessageMiddleware",
    "django.middleware.clickjacking.XFrameOptionsMiddleware",
    # 蓝鲸静态资源服务
    "whitenoise.middleware.WhiteNoiseMiddleware",
    "bkpaas_auth.middlewares.CookieLoginMiddleware",
    "apigw_manager.apigw.authentication.ApiGatewayJWTGenericMiddleware",
    "apigateway.account.middlewares.ApiGatewayJWTAppMiddleware",
    "apigateway.account.middlewares.ApiGatewayJWTUserMiddleware",
    "apigateway.account.middlewares.SelfAppCodeAppSecretLoginMiddleware",
    # 这个必须在最后
    "django_prometheus.middleware.PrometheusAfterMiddleware",
]

ROOT_URLCONF = "apigateway.urls"

TEMPLATES = [
    {
        "BACKEND": "django.template.backends.django.DjangoTemplates",
        "DIRS": [
            os.path.join(BASE_DIR, "templates"),
        ],
        "APP_DIRS": True,
        "OPTIONS": {
            "context_processors": [
                "django.template.context_processors.debug",
                "django.template.context_processors.request",
                "django.contrib.auth.context_processors.auth",
                "django.contrib.messages.context_processors.messages",
            ],
        },
    },
]

WSGI_APPLICATION = "wsgi.application"

DATABASE_ROUTERS = [
    "apigateway.utils.db_router.DBRouter",
]

# django 3.2 add
DEFAULT_AUTO_FIELD = "django.db.models.AutoField"

# CSRF Config
CSRF_TRUSTED_ORIGINS = env.list("DASHBOARD_CSRF_TRUSTED_ORIGINS", default=[])
CSRF_COOKIE_DOMAIN = env.str("DASHBOARD_CSRF_COOKIE_DOMAIN")
CSRF_COOKIE_NAME = env.str("DASHBOARD_CSRF_COOKIE_NAME", f"{BK_APP_CODE}_csrftoken")

# Session Config
SESSION_COOKIE_AGE = 60 * 60 * 24
SESSION_COOKIE_NAME = env.str("DASHBOARD_SESSION_COOKIE_NAME", f"{BK_APP_CODE}_sessionid")
SESSION_COOKIE_DOMAIN = CSRF_COOKIE_DOMAIN or env.str("DASHBOARD_SESSION_COOKIE_DOMAIN")

# CORS Config
CORS_ALLOW_CREDENTIALS = True
CORS_ORIGIN_REGEX_WHITELIST: List[str] = env.list("CORS_ORIGIN_REGEX_WHITELIST", default=[])

# Internationalization
LANGUAGE_CODE = "zh-hans"
USE_I18N = True
USE_L10N = True

# timezone
TIME_ZONE = "Asia/Shanghai"
USE_TZ = True

LOCALE_PATHS = (os.path.join(BASE_DIR, "locale"),)

LANGUAGES = (
    ("en", "English"),
    ("zh-cn", "简体中文"),
    ("zh-hans", "简体中文"),
)

LANGUAGE_COOKIE_PATH = "/"
# 国际化 cookie 信息必须跟整个蓝鲸体系保存一致
LANGUAGE_COOKIE_NAME = "blueking_language"
# 国际化 cookie 默认写在整个蓝鲸的根域下
LANGUAGE_COOKIE_DOMAIN = env.str("DASHBOARD_LANGUAGE_COOKIE_DOMAIN", None) or CSRF_COOKIE_DOMAIN

# 站点 URL
SITE_URL = "/"

# Static files (CSS, JavaScript, Images)
STATIC_VERSION = "1.0"
STATICFILES_DIRS = [
    os.path.join(BASE_DIR, "static"),
]

# static root and dirs to find static
STATIC_ROOT = os.path.join(BASE_DIR, "staticfiles")
STATIC_URL = "/backend/static/"

# About whitenoise
WHITENOISE_STATIC_PREFIX = "/backend/static/"

AUTHENTICATION_BACKENDS = [
    "bkpaas_auth.backends.DjangoAuthUserCompatibleBackend",
]

AUTH_USER_MODEL = "account.AuthUser"

REST_FRAMEWORK = {
    "EXCEPTION_HANDLER": "apigateway.common.exception_handler.custom_exception_handler",
    "DEFAULT_PERMISSION_CLASSES": (
        "rest_framework.permissions.IsAuthenticated",
        "apigateway.common.permissions.GatewayPermission",
    ),
    "DEFAULT_PAGINATION_CLASS": "apigateway.common.pagination.StandardLimitOffsetPagination",
    "PAGE_SIZE": 10,
    "TEST_REQUEST_DEFAULT_FORMAT": "json",
    "DEFAULT_AUTHENTICATION_CLASSES": ("rest_framework.authentication.SessionAuthentication",),
    "DATETIME_FORMAT": "%Y-%m-%d %H:%M:%S %z",
    "DEFAULT_FILTER_BACKENDS": ("django_filters.rest_framework.DjangoFilterBackend",),
}

SWAGGER_SETTINGS = {
    "DEFAULT_AUTO_SCHEMA_CLASS": "apigateway.common.swagger.BkStandardResponseSwaggerAutoSchema",
}

# https://docs.djangoproject.com/en/3.2/ref/checks/
# disable warnings: db_table '<table_name>' is used by multiple models
SILENCED_SYSTEM_CHECKS = ["models.W035"]

# Database
DATABASES = {
    "default": {
        "ENGINE": env.str("BK_APIGW_DATABASE_ENGINE", "django.db.backends.mysql"),
        "NAME": env.str("BK_APIGW_DATABASE_NAME", BK_APP_CODE),
        "USER": env.str("BK_APIGW_DATABASE_USER", BK_APP_CODE),
        "PASSWORD": env.str("BK_APIGW_DATABASE_PASSWORD", ""),
        "HOST": env.str("BK_APIGW_DATABASE_HOST", "localhost"),
        "PORT": env.int("BK_APIGW_DATABASE_PORT", 3306),
        "OPTIONS": {
            "isolation_level": env.str("BK_APIGW_DATABASE_ISOLATION_LEVEL", "READ COMMITTED"),
        },
    },
}

# 非多租户模式才会有 esb 相关的模型
if not ENABLE_MULTI_TENANT_MODE:
    DATABASES["bkcore"] = {
        "ENGINE": env.str("BK_ESB_DATABASE_ENGINE", "django.db.backends.mysql"),
        "NAME": env.str("BK_ESB_DATABASE_NAME", "bk_esb"),
        "USER": env.str("BK_ESB_DATABASE_USER", BK_APP_CODE),
        "PASSWORD": env.str("BK_ESB_DATABASE_PASSWORD", ""),
        "HOST": env.str("BK_ESB_DATABASE_HOST", "localhost"),
        "PORT": env.int("BK_ESB_DATABASE_PORT", 3306),
        "OPTIONS": {
            "isolation_level": env.str("BK_ESB_DATABASE_ISOLATION_LEVEL", "READ COMMITTED"),
        },
    }

# database ssl
BK_APIGW_DATABASE_TLS_ENABLED = env.bool("BK_APIGW_DATABASE_TLS_ENABLED", False)
if BK_APIGW_DATABASE_TLS_ENABLED:
    default_ssl_options = {
        "ca": env.str("BK_APIGW_DATABASE_TLS_CERT_CA_FILE", ""),
    }
    # mTLS
    default_cert_file = env.str("BK_APIGW_DATABASE_TLS_CERT_FILE", "")
    default_key_file = env.str("BK_APIGW_DATABASE_TLS_CERT_KEY_FILE", "")
    if default_cert_file and default_key_file:
        default_ssl_options["cert"] = default_cert_file
        default_ssl_options["key"] = default_key_file

    # 跳过主机名/IP 验证，会降低安全性，正式环境需要设置为 True
    check_hostname = env.bool("BK_APIGW_DATABASE_TLS_CHECK_HOSTNAME", True)
    default_ssl_options["check_hostname"] = check_hostname

    if "OPTIONS" not in DATABASES["default"]:
        DATABASES["default"]["OPTIONS"] = {}

    DATABASES["default"]["OPTIONS"]["ssl"] = default_ssl_options

BK_ESB_DATABASE_TLS_ENABLED = env.bool("BK_ESB_DATABASE_TLS_ENABLED", False)
if BK_ESB_DATABASE_TLS_ENABLED:
    bkcore_ssl_options = {
        "ca": env.str("BK_ESB_DATABASE_TLS_CERT_CA_FILE", ""),
    }
    # mTLS
    bkcore_cert_file = env.str("BK_ESB_DATABASE_TLS_CERT_FILE", "")
    bkcore_key_file = env.str("BK_ESB_DATABASE_TLS_CERT_KEY_FILE", "")
    if bkcore_cert_file and bkcore_key_file:
        bkcore_ssl_options["cert"] = bkcore_cert_file
        bkcore_ssl_options["key"] = bkcore_key_file

    # 跳过主机名/IP 验证，会降低安全性，正式环境需要设置为 True
    check_hostname = env.bool("BK_ESB_DATABASE_TLS_CHECK_HOSTNAME", True)
    bkcore_ssl_options["check_hostname"] = check_hostname

    if "OPTIONS" not in DATABASES["bkcore"]:
        DATABASES["bkcore"]["OPTIONS"] = {}

    DATABASES["bkcore"]["OPTIONS"]["ssl"] = bkcore_ssl_options

# ==============================================================================
# redis 配置
# ==============================================================================
REDIS_HOST = env.str("BK_APIGW_REDIS_HOST", "localhost")
REDIS_PORT = env.int("BK_APIGW_REDIS_PORT", 6379)
REDIS_PASSWORD = env.str("BK_APIGW_REDIS_PASSWORD", "")
REDIS_PREFIX = env.str("BK_APIGW_REDIS_PREFIX", "apigw::")
REDIS_MAX_CONNECTIONS = env.int("BK_APIGW_REDIS_MAX_CONNECTIONS", 100)
REDIS_DB = env.int("BK_APIGW_REDIS_DB", 0)
# redis tls
REDIS_TLS_ENABLED = env.bool("BK_APIGW_REDIS_TLS_ENABLED", False)
REDIS_TLS_CERT_CA_FILE = env.str("BK_APIGW_REDIS_TLS_CERT_CA_FILE", "")
REDIS_TLS_CERT_FILE = env.str("BK_APIGW_REDIS_TLS_CERT_FILE", "")
REDIS_TLS_CERT_KEY_FILE = env.str("BK_APIGW_REDIS_TLS_CERT_KEY_FILE", "")
REDIS_TLS_CHECK_HOSTNAME = env.bool("BK_APIGW_REDIS_TLS_CHECK_HOSTNAME", True)

# redis lock 配置
REDIS_PUBLISH_LOCK_TIMEOUT = env.int("BK_APIGW_PUBLISH_LOCK_TIMEOUT", 5)
REDIS_PUBLISH_LOCK_RETRY_GET_TIMES = env.int("BK_APIGW_PUBLISH_LOCK_RETRY_GET_TIMES", 3)

DEFAULT_REDIS_CONFIG = CHANNEL_REDIS_CONFIG = {
    "host": REDIS_HOST,
    "port": REDIS_PORT,
    "password": REDIS_PASSWORD,
    "max_connections": REDIS_MAX_CONNECTIONS,
    "db": REDIS_DB,
    "tls_enabled": REDIS_TLS_ENABLED,
    "tls_cert_ca_file": REDIS_TLS_CERT_CA_FILE,
    "tls_cert_file": REDIS_TLS_CERT_FILE,
    "tls_cert_key_file": REDIS_TLS_CERT_KEY_FILE,
    "tls_check_hostname": REDIS_TLS_CHECK_HOSTNAME,
}

# ==============================================================================
# etcd 配置
# ==============================================================================
ETCD_CONFIG = {
    "host": env.str("BK_ETCD_HOST", default="localhost"),
    "port": env.int("BK_ETCD_PORT", default=2379),
    "user": env.str("BK_ETCD_USER", default=None),
    "password": env.str("BK_ETCD_PASSWORD", default=None),
    "ca_cert": env.str("BK_ETCD_CA_PATH", default=None),
    "cert_cert": env.str("BK_ETCD_CERT_PATH", default=None),
    "cert_key": env.str("BK_ETCD_KEY_PATH", default=None),
}

# ==============================================================================
# celery 配置
# ==============================================================================
# 开启 CeleryWorker 发送任务事件
CELERY_WORKER_SEND_TASK_EVENTS = True
# 开启任务发送 sent 事件
CELERY_TASK_SEND_SENT_EVENT = True

REDIS_CONNECTION_OPTIONS = {
    "socket_timeout": 3,
    "socket_connect_timeout": 3,
    "socket_keepalive": True,
    "socket_keepalive_options": get_default_keepalive_options(),
}
RABBITMQ_VHOST = env.str("BK_APIGW_RABBITMQ_VHOST", "")
RABBITMQ_PORT = env.str("BK_APIGW_RABBITMQ_PORT", "")
RABBITMQ_HOST = env.str("BK_APIGW_RABBITMQ_HOST", "")
RABBITMQ_USER = env.str("BK_APIGW_RABBITMQ_USER", "")
RABBITMQ_PASSWORD = env.str("BK_APIGW_RABBITMQ_PASSWORD", "")
if all([RABBITMQ_VHOST, RABBITMQ_PORT, RABBITMQ_HOST, RABBITMQ_USER, RABBITMQ_PASSWORD]):
    # this section not support tls, both rabbitmq and redis
    CELERY_BROKER_URL = f"amqp://{RABBITMQ_USER}:{RABBITMQ_PASSWORD}@{RABBITMQ_HOST}:{RABBITMQ_PORT}/{RABBITMQ_VHOST}"
    CELERY_RESULT_BACKEND = f"redis://:{REDIS_PASSWORD}@{REDIS_HOST}:{REDIS_PORT}/0"
else:
    # 如果没有使用 Redis 作为 Broker，请不要启用该配置，详见：
    # http://docs.celeryproject.org/en/latest/userguide/configuration.html#broker-transport-options
    CELERY_BROKER_TRANSPORT_OPTIONS = REDIS_CONNECTION_OPTIONS
    CELERY_BROKER_URL = f"redis://:{quote(REDIS_PASSWORD)}@{REDIS_HOST}:{REDIS_PORT}/{REDIS_DB}"
    CELERY_RESULT_BACKEND = f"redis://:{quote(REDIS_PASSWORD)}@{REDIS_HOST}:{REDIS_PORT}/{REDIS_DB}"
    CELERY_TASK_DEFAULT_QUEUE = env.str(
        "BK_APIGW_CELERY_TASK_DEFAULT_QUEUE", f"{REDIS_PREFIX}bk_apigateway_dashboard_celery"
    )
    # support tls
    if REDIS_TLS_ENABLED:
        query_string_params = {
            "ssl_cert_reqs": "CERT_REQUIRED",
            "ssl_ca_certs": REDIS_TLS_CERT_CA_FILE,
        }
        if REDIS_TLS_CERT_KEY_FILE and REDIS_TLS_CERT_FILE:
            query_string_params["ssl_keyfile"] = REDIS_TLS_CERT_KEY_FILE
            query_string_params["ssl_certfile"] = REDIS_TLS_CERT_FILE

        import urllib.parse

        broker_url = f"rediss://:{quote(REDIS_PASSWORD)}@{REDIS_HOST}:{REDIS_PORT}/{REDIS_DB}?{urllib.parse.urlencode(query_string_params)}"
        CELERY_BROKER_URL = broker_url
        CELERY_RESULT_BACKEND = broker_url

if env.bool("FEATURE_FLAG_ENABLE_RUN_DATA_METRICS", True):
    CELERY_BEAT_SCHEDULE.update(
        {
            "apigateway.apps.metrics.tasks.statistics_request_by_day": {
                "task": "apigateway.apps.metrics.tasks.statistics_request_by_day",
                "schedule": crontab(minute=30, hour=8),  # noqa: F405
            },
            "apigateway.apps.permission.tasks.renew_app_resource_permission": {
                "task": "apigateway.apps.permission.tasks.renew_app_resource_permission",
                "schedule": crontab(minute=50, hour=10),
            },
        }
    )

# 清理任务相关配置
CLEAN_TABLE_INTERVAL_DAYS = env.int("CLEAN_TABLE_INTERVAL_DAYS", 365)

# ==============================================================================
# log 配置
# ==============================================================================
LOG_LEVEL = env.str("LOG_LEVEL", "WARNING")
# 用于存放日志文件的目录，默认值为空，表示不使用任何文件，所有日志直接输出到控制台。
# 可配置为有效目录，支持相对或绝对地址，比如："logs" 或 "/var/lib/app_logs/"。
# 配置本选项后，原有的控制台日志输出将关闭。
LOG_DIR = env.str("BK_APIGW_LOG_PATH", default=None)
# 日志文件格式，可选值为：json/text
LOGGING_FILE_FORMAT = env.str("LOGGING_FILE_FORMAT", default="json")

if LOG_DIR is None:
    logging_to_console = True
    logging_directory = None
else:
    logging_to_console = False
    # The dir allows both absolute and relative path, when it's relative, combine
    # the value with project's base directory
    logging_directory = Path(BASE_DIR) / Path(LOG_DIR)
    logging_directory.mkdir(exist_ok=True)

# 是否总是打印日志到控制台，默认关闭
LOGGING_ALWAYS_CONSOLE = env.bool("LOGGING_ALWAYS_CONSOLE", False)
if LOGGING_ALWAYS_CONSOLE:
    logging_to_console = True

LOGGING = build_logging_config(LOG_LEVEL, logging_to_console, logging_directory, LOGGING_FILE_FORMAT)

# sentry 配置
RAVEN_CONFIG = {
    "dsn": env.str("BK_APIGW_SENTRY_DSN", ""),
}

# ==============================================================================
# crypto
# ==============================================================================
# legacy apigateway custom crypto
CRYPTO_TYPE_APIGW_CUSTOM = "APIGW_CUSTOM"

ENCRYPT_KEY = env.str("ENCRYPT_KEY")
JWT_CRYPTO_KEY = ENCRYPT_KEY
LOG_LINK_SECRET = ENCRYPT_KEY

# bk crypto, support 'SHANGMI' , 'CLASSIC'
BK_CRYPTO_TYPE = env.str("BK_CRYPTO_TYPE", CRYPTO_TYPE_APIGW_CUSTOM)
if BK_CRYPTO_TYPE not in ("SHANGMI", "CLASSIC", CRYPTO_TYPE_APIGW_CUSTOM):
    raise ImproperlyConfigured(
        f"Set BK_CRYPTO_TYPE environment variable, should be one of 'SHANGMI' , 'CLASSIC', current is {BK_CRYPTO_TYPE}"
    )
ENCRYPT_CIPHER_TYPE = "SM4CTR" if BK_CRYPTO_TYPE == "SHANGMI" else "FernetCipher"
BKKRILL_ENCRYPT_SECRET_KEY = force_bytes(env.str("BKKRILL_ENCRYPT_SECRET_KEY", ""))
if BK_CRYPTO_TYPE != CRYPTO_TYPE_APIGW_CUSTOM and BKKRILL_ENCRYPT_SECRET_KEY == "":
    raise ImproperlyConfigured(
        f"the BK_CRYPTO_TYPE is {BK_CRYPTO_TYPE}, so the BKKRILL_ENCRYPT_SECRET_KEY can not be empty"
    )

# use the same nonce, should not be changed at all!!!!!!
CRYPTO_NONCE = env.str("BK_APIGW_CRYPTO_NONCE", "q76rE8srRuYM")

# ==============================================================================
# 模板变量
# ==============================================================================
BK_API_URL_TMPL = env.str("BK_API_URL_TMPL", "").rstrip("/")
BK_API_INNER_URL_TMPL = env.str("BK_API_INNER_URL_TMPL", "") or BK_API_URL_TMPL
API_RESOURCE_URL_TMPL = env.str("API_RESOURCE_URL_TMPL", "")
API_DOCS_URL_TMPL = env.str("API_DOCS_URL_TMPL", "")
RESOURCE_DOC_URL_TMPL = env.str("RESOURCE_DOC_URL_TMPL", "")
COMPONENT_DOC_URL_TMPL = env.str("COMPONENT_DOC_URL_TMPL", "")

BK_COMPONENT_API_URL = env.str("BK_COMPONENT_API_URL", "")
BK_COMPONENT_API_INNER_URL = env.str("BK_COMPONENT_API_INNER_URL", "") or BK_COMPONENT_API_URL
BK_PAAS3_API_URL = BK_API_INNER_URL_TMPL.format(api_name="bkpaas3")
BK_APIGATEWAY_API_URL = env.str("BK_APIGATEWAY_API_URL", "")

BK_AUTH_API_URL = env.str("BK_AUTH_API_URL", "")

# Requests pool config
REQUESTS_POOL_CONNECTIONS = env.int("REQUESTS_POOL_CONNECTIONS", default=20)
REQUESTS_POOL_MAXSIZE = env.int("REQUESTS_POOL_MAXSIZE", default=20)

# ==============================================================================
# AI Open API 配置
# ==============================================================================
AI_OPEN_API_BASE_URL = env.str("AI_OPEN_API_BASE_URL", "")
AI_MODEL = env.str("AI_MODEL", "")
AI_API_KEY = env.str("AI_API_KEY", "")

# ==============================================================================
# 网关全局配置
# ==============================================================================
DASHBOARD_URL = env.str("DASHBOARD_URL", "").rstrip("/")

DASHBOARD_FE_URL = env.str("DASHBOARD_FE_URL", "").rstrip("/")
# 将前端 URL 默认添加到 CORS 白名单，可不配置环境变量 CORS_ORIGIN_REGEX_WHITELIST
if DASHBOARD_FE_URL and DASHBOARD_FE_URL not in CORS_ORIGIN_REGEX_WHITELIST:
    CORS_ORIGIN_REGEX_WHITELIST.append(DASHBOARD_FE_URL)
GATEWAY_DEFAULT_CREATOR = env.str("GATEWAY_DEFAULT_CREATOR", "admin")
DEFAULT_USER_AUTH_TYPE = "default"

APIGW_MANAGERS = env.list("APIGW_MANAGERS", default=["admin"])

# 网关 jwt 签发者，必须与 apigateway 后端服务保持一致，
# apigw-manager sdk 利用 issuer 支持获取不同网关实例同名网关的公钥，以支持同一后端服务接入不同网关实例
JWT_ISSUER = env.str("BK_APIGW_JWT_ISSUER", "APIGW")

# 检查保留的官方网关名
CHECK_RESERVED_GATEWAY_NAME = True
# 保留的网关名前缀，检查保留网关名时，不允许在管理端创建此前缀的网关
RESERVED_GATEWAY_NAME_PREFIXES = ["bk-", "bp-"]
# 官方网关命名前缀，仅做标记
OFFICIAL_GATEWAY_NAME_PREFIXES = ["bk-"]
# 允许管理端更新网关认证信息
DEFAULT_ALLOW_UPDATE_API_AUTH = True

# 网关用户认证配置
API_USER_AUTH_CONFIGS = {
    "default": {
        "user_type": "default",
        "from_bk_token": True,
        "from_username": True,
    }
}

# 特殊的网关认证配置，在网关同步时，会更新网关的这些配置
SPECIAL_GATEWAY_AUTH_CONFIGS = {
    "bk-auth": {
        "unfiltered_sensitive_keys": ["bk_token", "access_token"],
    },
}

BK_LOGIN_TICKET_KEY = "bk_token"
BK_LOGIN_TICKET_KEY_TO_COOKIE_NAME = {
    "bk_token": "bk_token",
}

BK_API_DEFAULT_STAGE_MAPPINGS = env.dict("BK_API_DEFAULT_STAGE_MAPPINGS", default={})

FAKE_SEND_NOTICE = env.bool("FAKE_SEND_NOTICE", default=False)

# for some legacy gateways, they support both `;` nad `&` as separator of query string
# so we do a special process for them
LEGACY_INVALID_PARAMS_GATEWAY_NAMES = env.list("LEGACY_INVALID_PARAMS_GATEWAY_NAMES", default=[])

# 使用网关 bk-esb 管理组件 API 的权限
USE_GATEWAY_BK_ESB_MANAGE_COMPONENT_PERMISSIONS = env.bool("USE_GATEWAY_BK_ESB_MANAGE_COMPONENT_PERMISSIONS", True)

# paas 开发者中心权限续期地址
BK_PAAS3_URL = env.str("BK_PAAS3_URL", "")
PAAS_RENEW_API_PERMISSION_URL = f"{BK_PAAS3_URL}/developer-center/apps/{{bk_app_code}}/cloudapi"

# Requests pool config
REQUESTS_POOL_CONNECTIONS = env.int("REQUESTS_POOL_CONNECTIONS", default=20)
REQUESTS_POOL_MAXSIZE = env.int("REQUESTS_POOL_MAXSIZE", default=20)

# 可编程网关开发文档链接地址
PROGRAMMABLE_GATEWAY_DEV_GUIDELINE_PYTHON_URL = env.str(
    "PROGRAMMABLE_GATEWAY_DEV_GUIDELINE_PYTHON_URL",
    "https://github.com/TencentBlueKing/bk-apigateway-framework/blob/master/docs/python.md",
)
PROGRAMMABLE_GATEWAY_DEV_GUIDELINE_GO_URL = env.str(
    "PROGRAMMABLE_GATEWAY_DEV_GUIDELINE_GO_URL",
    "https://github.com/TencentBlueKing/bk-apigateway-framework/blob/master/docs/golang.md",
)

# ==============================================================================
# bkpaas-auth 配置
# ==============================================================================

BKAUTH_TOKEN_APP_CODE = BK_APP_CODE
BKAUTH_TOKEN_SECRET_KEY = BK_APP_SECRET

# 用户登录态认证类型，默认为 bk_token，te 版本会被 te_default.py 中的值覆盖
BKAUTH_BACKEND_TYPE = "bk_token"

# 启用多租户模式
BKAUTH_ENABLE_MULTI_TENANT_MODE = ENABLE_MULTI_TENANT_MODE

# 验证用户信息的网关 API(租户版本) => 走网关，不走 esb
if EDITION == "ee":
    BKAUTH_USER_INFO_APIGW_URL = (
        BK_API_URL_TMPL.format(api_name="bk-login") + "/prod/login/api/v3/open/bk-tokens/userinfo/"
    )
else:
    # 只在 te 生效，并且会被 te_default.py 中的值覆盖
    BKAUTH_USER_COOKIE_VERIFY_URL = f"{BK_COMPONENT_API_INNER_URL}/api/c/compapi/v2/bk_login/is_login/"
    BKAUTH_TOKEN_USER_INFO_ENDPOINT = f"{BK_COMPONENT_API_INNER_URL}/api/c/compapi/v2/bk_login/get_user/"

# ==============================================================================
# login 配置
# ==============================================================================
BK_LOGIN_URL = env.str("BK_LOGIN_URL", default="/")
# 登录小窗相关
BK_LOGIN_PLAIN_URL = env.str("BK_LOGIN_PLAIN_URL", default=BK_LOGIN_URL.rstrip("/") + "/plain/")
BK_LOGIN_PLAIN_WINDOW_WIDTH = env.int("BK_LOGIN_PLAIN_WINDOW_WIDTH", default=700)
BK_LOGIN_PLAIN_WINDOW_HEIGHT = env.int("BK_LOGIN_PLAIN_WINDOW_HEIGHT", default=550)

# ==============================================================================
# bkrepo 配置
# ==============================================================================
BKREPO_ENDPOINT_URL = env.str("BKREPO_ENDPOINT_URL", "")
BKREPO_USERNAME = env.str("BKREPO_USERNAME", "bk_apigateway")
BKREPO_PASSWORD = env.str("BKREPO_PASSWORD", "")
BKREPO_PROJECT = env.str("BKREPO_PROJECT", "bk_apigateway")
BKREPO_GENERIC_BUCKET = env.str("BKREPO_GENERIC_BUCKET", "generic")

# pypi 镜像源配置
PYPI_MIRRORS_CONFIG = {
    "default": {
        "repository_url": env.str("DEFAULT_PYPI_REPOSITORY_URL", ""),
        "index_url": env.str("DEFAULT_PYPI_INDEX_URL", ""),
        "username": env.str("DEFAULT_PYPI_USERNAME", ""),
        "password": env.str("DEFAULT_PYPI_PASSWORD", ""),
    }
}

PYPI_MIRRORS_REPOSITORY = env.str("PYPI_INDEX_URL", "https://pypi.org/simple/")

# maven 仓库配置
MAVEN_MIRRORS_CONFIG = {
    "default": {
        "repository_url": env.str("DEFAULT_MAVEN_REPOSITORY_URL", ""),
        "repository_id": env.str("DEFAULT_MAVEN_REPOSITORY_ID", "bkpaas-maven"),
        "username": env.str("DEFAULT_MAVEN_USERNAME", "bk_apigateway"),
        "password": env.str("DEFAULT_MAVEN_PASSWORD", "bk_apigateway"),
    }
}

# ==============================================================================
# 蓝鲸通知中心配置
# ==============================================================================
ENABLE_BK_NOTICE = env.bool("ENABLE_BK_NOTICE", False)

# 对接通知中心的环境，默认为生产环境
BK_NOTICE_ENV = BK_API_DEFAULT_STAGE_MAPPINGS.get("bk-notice", "prod")
BK_NOTICE = {
    "STAGE": BK_NOTICE_ENV,
    "LANGUAGE_COOKIE_NAME": LANGUAGE_COOKIE_NAME,
    "DEFAULT_LANGUAGE": "en",
    "PLATFORM": BK_APP_CODE,  # 平台注册的 code，用于获取系统通知消息时进行过滤
    "BK_API_URL_TMPL": BK_API_URL_TMPL,
    "BK_API_APP_CODE": BK_APP_CODE,  # 用于调用 apigw 认证
    "BK_API_SECRET_KEY": BK_APP_SECRET,  # 用于调用 apigw 认证
}

# ==============================================================================
# 版本日志
# ==============================================================================
VERSION_LOG_DIR = os.path.join(BASE_DIR, "data/version_log")

# ==============================================================================
# 网关响应错误码说明文档
# ==============================================================================
API_RESPONSE_ERR_CODE_DOC_DIR = os.path.join(BASE_DIR, "data/knowledge_doc/api_response")

# ==============================================================================
# 访问日志
# ==============================================================================
ACCESS_LOG_CONFIG = {
    "es_time_field_name": env.str("BK_APIGW_ES_TIME_FIELD_NAME", "dtEventTimeStamp"),
    "es_index": env.str("BK_APIGW_API_LOG_ES_INDEX", "2_bklog_bkapigateway_apigateway_container*"),
}

BK_ESB_ACCESS_LOG_CONFIG = {
    "es_time_field_name": env.str("BK_ESB_ES_TIME_FIELD_NAME", "dtEventTimeStamp"),
    "es_index": env.str("BK_ESB_API_LOG_ES_INDEX", "2_bklog_bkapigateway_esb_container*"),
}


# ==============================================================================
# prometheus 配置
# ==============================================================================
PROMETHEUS_METRIC_NAME_PREFIX = env.str("PROMETHEUS_METRIC_NAME_PREFIX", "bk_apigateway_")
PROMETHEUS_DEFAULT_LABELS = [
    # example: foo=bar => [("foo", "=", "bar")]
    (key, "=", value)
    for key, value in env.dict("PROMETHEUS_DEFAULT_LABELS", default={}).items()
]

# ==============================================================================
# OTEL
# ==============================================================================
# tracing: otel 相关配置
ENABLE_OTEL_TRACE = env.bool("BK_APIGW_ENABLE_OTEL_TRACE", default=False)

OTEL_TYPE = env.str("BK_APIGW_OTEL_TYPE", default="grpc")
OTEL_GRPC_HOST = env.str("BK_APIGW_OTEL_GRPC_HOST", default="")
OTEL_HTTP_URL = env.str("BK_APIGW_OTEL_HTTP_URL", default="")
OTEL_HTTP_TIMEOUT = env.str("BK_APIGW_OTEL_HTTP_TIMEOUT", default=1)
OTEL_DATA_TOKEN = env.str("BK_APIGW_OTEL_DATA_TOKEN", default="")
OTEL_SAMPLER = env.str("DASHBOARD_OTEL_SAMPLER", default="always_on")
OTEL_SERVICE_NAME = env.str("DASHBOARD_OTEL_SERVICE_NAME", default="bk-apigateway-dashboard")
# instrument
OTEL_INSTRUMENT_DB_API = env.bool("DASHBOARD_OTEL_INSTRUMENT_DB_API", default=False)
OTEL_INSTRUMENT_CELERY = env.bool("DASHBOARD_OTEL_INSTRUMENT_CELERY", default=False)
OTEL_INSTRUMENT_REDIS = env.bool("DASHBOARD_OTEL_INSTRUMENT_REDIS", default=False)

# 网关部署集群所属业务 ID，影响从蓝鲸监控拉取 Prometheus 数据等功能；开源环境默认部署在蓝鲸业务 (业务 ID=2)
BCS_CLUSTER_BK_BIZ_ID = env.str("BCS_CLUSTER_BK_BIZ_ID", "2")

# 托管的微网关实例，实例部署所用 chart 由网关生成，
# 此 chart 中，endpoints + base_path 应为微网关实例访问网关数据的网关接口地址前缀
EDGE_CONTROLLER_API_BASE_PATH = env.str("EDGE_CONTROLLER_API_BASE_PATH", "/")

# 默认微网关共享实例
DEFAULT_MICRO_GATEWAY_ID = env.str("DEFAULT_MICRO_GATEWAY_ID", default="faf44a48-59e9-f790-2412-e56c90551fb3")

# ==============================================================================
# apisix
# ==============================================================================
PLUGIN_METADATA_CONFIG = {
    "file-logger": {
        "log_format": {
            # 请求信息
            "proto": "$server_protocol",
            "method": "$request_method",
            "http_host": "$host",
            "http_path": "$uri",
            "headers": "-",
            "params": "$args",
            "body": "$bk_log_request_body",
            "app_code": "$bk_app_code",
            "client_ip": "$remote_addr",
            "request_id": "$bk_request_id",
            "x_request_id": "$x_request_id",
            "request_duration": "$bk_log_request_duration",
            "bk_username": "$bk_username",
            "bk_tenant_id": "$bk_tenant_id",
            # 网关信息
            "api_id": "$bk_gateway_id",
            "api_name": "$bk_gateway_name",
            "resource_id": "$bk_resource_id",
            "resource_name": "$bk_resource_name",
            "stage": "$bk_stage_name",
            # 后端服务
            "backend_scheme": "$upstream_scheme",
            "backend_method": "$method",
            # 后端服务 Host，即后端服务配置中的域名或 IP+Port
            "backend_host": "$bk_backend_host",
            # 后端服务地址，请求后端时，实际请求的 IP+Port，若后端服务配置中为域名，则为域名解析后的地址
            "backend_addr": "$upstream_addr",
            "backend_path": "$bk_log_backend_path",
            "backend_duration": "$bk_log_upstream_duration",
            # 响应
            "response_body": "$bk_log_response_body",
            "response_size": "$body_bytes_sent",
            "status": "$status",
            # 其它
            "msg": "-",
            "level": "info",
            "code_name": "$bk_apigw_error_code_name",
            "error": "$bk_apigw_error_message",
            "proxy_error": "$proxy_error",
            "instance": "$instance_id",
            "timestamp": "$bk_log_request_timestamp",
            # 临时字段，用于记录请求时，认证参数的位置，便于推动认证参数优化
            "auth_location": "$auth_params_location",
        }
    },
    "bk-concurrency-limit": {
        "conn": env.int("GATEWAY_CONCURRENCY_LIMIT_CONN", 2000),
        "burst": env.int("GATEWAY_CONCURRENCY_LIMIT_BURST", 1000),
        "default_conn_delay": env.int("GATEWAY_CONCURRENCY_LIMIT_DEFAULT_CONN_DELAY", 1),  # second
        "key_type": "var",
        "key": "bk_concurrency_limit_key",
        "allow_degradation": True,
    },
    "bk-real-ip": {
        "recursive": env.bool("GATEWAY_REAL_IP_RECURSIVE", False),
        "source": env.str("GATEWAY_REAL_IP_SOURCE", "http_x_forwarded_for"),
        "trusted_addresses": env.list("GATEWAY_REAL_IP_TRUSTED_ADDRESSES", default=["127.0.0.1", "::1"]),
    },
    "bk-opentelemetry": {
        "sampler": {
            # change to always_off/always_on/parent_base if needed!
            "name": env.str("GATEWAY_OTEL_SAMPLER_NAME", "always_off"),
            "options": {
                "root": {
                    "name": "trace_id_ratio",
                    "options": {"fraction": env.float("GATEWAY_OTEL_ROOT_SAMPLER_RATIO", default=0.01)},
                }
            },
        },
        "additional_attributes": [],
    },
}

# 是否启用网关并发限制，默认启用；
# 目前这个插件有缺陷，暂时支持关闭; https://github.com/apache/apisix/issues/11868
GATEWAY_CONCURRENCY_LIMIT_ENABLED = env.bool("GATEWAY_CONCURRENCY_LIMIT_ENABLED", True)

BK_GATEWAY_ETCD_NAMESPACE_PREFIX = env.str("BK_GATEWAY_ETCD_NAMESPACE_PREFIX", default="/bk-gateway-apigw")

# ==============================================================================
# Feature Flag
# ==============================================================================
# 全局功能开关，用于控制站点全局性的一些功能，将与 DEFAULT_USER_FEATURE_FLAG、Model UserFeatureFlag 中数据合并
# 优先级：Model UserFeatureFlag > DEFAULT_USER_FEATURE_FLAG > DEFAULT_FEATURE_FLAG
DEFAULT_FEATURE_FLAG = {
    # 是否展示"监控告警“子菜单
    "ENABLE_MONITOR": env.bool("FEATURE_FLAG_ENABLE_MONITOR", False),
    # 是否展示”运行数据“子菜单
    "ENABLE_RUN_DATA": env.bool("FEATURE_FLAG_ENABLE_RUN_DATA", True),
    # 是否展示 "运行数据" => 统计报表 子菜单
    "ENABLE_RUN_DATA_METRICS": env.bool("FEATURE_FLAG_ENABLE_RUN_DATA_METRICS", True),
    # 是否展示”组件管理“菜单项，企业版展示，上云版不展示
    "MENU_ITEM_ESB_API": env.bool("FEATURE_FLAG_MENU_ITEM_ESB_API", True),
    # 是否展示”组件 API 文档“菜单项
    "MENU_ITEM_ESB_API_DOC": env.bool("FEATURE_FLAG_MENU_ITEM_ESB_API_DOC", True),
    # 是否将 ESB 数据同步到网关。需要考虑这个是否还需要
    "SYNC_ESB_TO_APIGW_ENABLED": env.bool("FEATURE_FLAG_SYNC_ESB_TO_APIGW_ENABLED", True),
    # 网关编辑页，是否支持填写网关“绑定应用”
    "GATEWAY_APP_BINDING_ENABLED": env.bool("FEATURE_FLAG_GATEWAY_APP_BINDING_ENABLED", False),
    # FIXME: 为什么有两个 SDK 特性变量，并且容器化版本有 bkrepo 配置的话，默认应该都是 true?
    # 为 False，表示不启用 SDK 功能，网关 API 文档、组件 API 文档中，不展示 SDK 相关页面，隐藏“网关 APISDK”、“组件 APISDK”菜单项，隐藏网关中 SDK 创建、SDK 列表等功能项
    "ENABLE_SDK": env.bool("FEATURE_FLAG_ENABLE_SDK", False),
    # 隐藏 SDK 列表 相关功能
    "ALLOW_UPLOAD_SDK_TO_REPOSITORY": env.bool("FEATURE_FLAG_ALLOW_UPLOAD_SDK_TO_REPOSITORY", False),
    # 是否允许创建企业微信群，上云版一键拉群功能
    "ALLOW_CREATE_APPCHAT": env.bool("FEATURE_FLAG_ALLOW_CREATE_APPCHAT", False),
    # ----------------------------------------------------------------------------
    # 是否展示蓝鲸通知中心组件
    "ENABLE_BK_NOTICE": ENABLE_BK_NOTICE,
<<<<<<< HEAD
    # 是否开启网关AI相关功能
    "ENABLE_AI_COMPLETION": AI_OPEN_API_BASE_URL != "",
=======
    # 是否开启多租户模式
    "ENABLE_MULTI_TENANT_MODE": ENABLE_MULTI_TENANT_MODE,
>>>>>>> e27d208c
}

# 用户功能开关，将与 DEFAULT_FEATURE_FLAG 合并
DEFAULT_USER_FEATURE_FLAG = {
    # 2024-02-20 in 1.13 has no support for FEATURE_FLAG_MICRO_GATEWAY_ENABLED, comment it until it's supported
    # "MICRO_GATEWAY_ENABLED": env.bool("FEATURE_FLAG_MICRO_GATEWAY_ENABLED", False),
}

# 网关功能开关
GLOBAL_GATEWAY_FEATURE_FLAG = {
    # 2024-02-20 in 1.13 has no support for FEATURE_FLAG_MICRO_GATEWAY_ENABLED, comment it until it's supported
    # "MICRO_GATEWAY_ENABLED": env.bool("FEATURE_FLAG_MICRO_GATEWAY_ENABLED", False),
}

# ==============================================================================
# 提供给前端的环境变量值
# ==============================================================================
# 后续前端环境变量尽量走这个接口，而不是通过 src/dashboard-front/index.html + src/constant/config.ts 传入
ENV_VARS_FOR_FRONTEND = {
    "EDITION": EDITION,
    "BK_APP_CODE": BK_APP_CODE,
    "BK_DEFAULT_TEST_APP_CODE": DEFAULT_TEST_APP["bk_app_code"],
    "BK_API_RESOURCE_URL_TMPL": RESOURCE_DOC_URL_TMPL,
    "BK_COMPONENT_API_URL": BK_COMPONENT_API_URL,
    "BK_PAAS_APP_REPO_URL_TMPL": env.str(
        "BK_PAAS_APP_REPO_URL_TMPL", "https://example.com/groups/blueking-plugins/apigw/{{gateway_name}}.git"
    ),
    "BK_DASHBOARD_FE_URL": DASHBOARD_FE_URL,
    "BK_DASHBOARD_URL": DASHBOARD_URL,
    "BK_DASHBOARD_CSRF_COOKIE_NAME": CSRF_COOKIE_NAME,
}

# ==============================================================================
# 网关资源数量限制
# ==============================================================================
MAX_STAGE_COUNT_PER_GATEWAY = env.int("MAX_STAGE_COUNT_PER_GATEWAY", 20)
API_GATEWAY_RESOURCE_LIMITS = {
    "max_gateway_count_per_app": env.int("MAX_GATEWAY_COUNT_PER_APP", 10),  # 每个 app 最多创建的网关数量
    "max_resource_count_per_gateway": env.int("MAX_RESOURCE_COUNT_PER_GATEWAY", 1000),  # 每个网关最多创建的 api 数量
    # 配置 app 的特殊规则
    "max_gateway_count_per_app_whitelist": {
        "bk_sops": 1000000,  # 标准运维网关数量无限制
        "data": 1000000,
    },
    # 配置网关的特殊规则
    "max_resource_count_per_gateway_whitelist": {
        "bk-esb": 5000,
        "bk-base": 2000,
    },
}
for k, v in env.dict("MAX_GATEWAY_COUNT_PER_APP_WHITELIST", default={}).items():
    API_GATEWAY_RESOURCE_LIMITS["max_gateway_count_per_app_whitelist"][k] = int(v)
for k, v in env.dict("MAX_RESOURCE_COUNT_PER_GATEWAY_WHITELIST", default={}).items():
    API_GATEWAY_RESOURCE_LIMITS["max_resource_count_per_gateway_whitelist"][k] = int(v)

# 网关下对象的最大数量
MAX_LABEL_COUNT_PER_GATEWAY = env.int("MAX_LABEL_COUNT_PER_GATEWAY", 100)
# 管理端支持的最大超时时间
MAX_BACKEND_TIMEOUT_IN_SECOND = env.int("MAX_BACKEND_TIMEOUT_IN_SECOND", 600)
# 每一个版本能生成的最大 python sdk 数量
MAX_PYTHON_SDK_COUNT_PER_RESOURCE_VERSION = env.int("MAX_PYTHON_SDK_COUNT_PER_RESOURCE_VERSION", 99)

# DB 操作大小配置
RELEASED_RESOURCE_CREATE_BATCH_SIZE = env.int("RELEASED_RESOURCE_CREATE_BATCH_SIZE", 50)
RELEASED_RESOURCE_DOC_CREATE_BATCH_SIZE = env.int("RELEASED_RESOURCE_DOC_CREATE_BATCH_SIZE", 50)

# ==============================================================================
# ESB 配置
# ==============================================================================
ESB_DEFAULT_BOARD = "default"

ESB_MANAGERS = env.list("ESB_MANAGERS", default=APIGW_MANAGERS)

# ESB 组件对应网关的名称
BK_ESB_GATEWAY_NAME = "bk-esb"

# 用户类型配置
USER_AUTH_TYPE_CONFIGS = {
    "default": {
        "boards": [
            "default",
        ],
    },
}

# 将 esb 的 jwt 密钥同步到指定名称的网关
SYNC_ESB_JWT_KEY_GATEWAY_NAMES = {
    BK_ESB_GATEWAY_NAME: {
        "description": "蓝鲸 ESB 编码组件",
        "description_en": "ESB Coding Component",
        "is_public": False,
    },
    "apigw": {
        "description": "蓝鲸 ESB 占位网关",
        "description_en": "ESB placeholder gateway",
        "is_public": False,
    },
}

# django translation, 避免循环引用
gettext = lambda s: s  # noqa

ESB_BOARD_CONFIGS = {
    "default": {
        "name": "default",
        "label": gettext("蓝鲸智云"),
        # envs
        "api_envs": [
            {
                "name": "prod",
                "label": gettext("正式环境"),
                "host": env.str("ESB_DEFAULT_BOARD_PROD_URL", "") or BK_COMPONENT_API_URL,
                "description": gettext("访问后端正式环境"),
            },
            {
                "name": "test",
                "label": gettext("测试环境"),
                "host": env.str("ESB_DEFAULT_BOARD_TEST_URL", ""),
                "description": gettext("访问后端测试环境"),
            },
        ],
        # sdk
        "has_sdk": env.bool("ESB_DEFAULT_BOARD_HAS_SDK", True),
        "sdk_name": "bkapi-component-open",
        "sdk_package_prefix": "bkapi_component.open",
        "sdk_doc_templates": {
            "python_sdk_usage_example": "python_sdk_usage_example_v2.md",
        },
        "sdk_description": gettext("访问蓝鲸智云组件 API"),
    },
}

# ==============================================================================
# 版本差异配置
# ==============================================================================
# 用户验证类型
USER_AUTH_TYPE = {
    "login_ticket": [
        {
            "key": "bk_token",
            "cookie_name": "bk_token",
        }
    ],
}<|MERGE_RESOLUTION|>--- conflicted
+++ resolved
@@ -1,5 +1,6 @@
 #
 # TencentBlueKing is pleased to support the open source community by making
+# 蓝鲸智云 - API 网关 (BlueKing - APIGateway) available.
 # 蓝鲸智云 - API 网关 (BlueKing - APIGateway) available.
 # Copyright (C) 2017 THL A29 Limited, a Tencent company. All rights reserved.
 # Licensed under the MIT License (the "License"); you may not use this file except
@@ -70,12 +71,9 @@
 # te 还是 ee
 EDITION = env.str("EDITION", "ee")
 
-<<<<<<< HEAD
-=======
 # 是否开启多租户模式
 ENABLE_MULTI_TENANT_MODE = env.bool("ENABLE_MULTI_TENANT_MODE", default=False)
 
->>>>>>> e27d208c
 ALLOWED_HOSTS = ["*"]
 
 # Application definition
@@ -333,6 +331,49 @@
 
     DATABASES["bkcore"]["OPTIONS"]["ssl"] = bkcore_ssl_options
 
+# database ssl
+BK_APIGW_DATABASE_TLS_ENABLED = env.bool("BK_APIGW_DATABASE_TLS_ENABLED", False)
+if BK_APIGW_DATABASE_TLS_ENABLED:
+    default_ssl_options = {
+        "ca": env.str("BK_APIGW_DATABASE_TLS_CERT_CA_FILE", ""),
+    }
+    # mTLS
+    default_cert_file = env.str("BK_APIGW_DATABASE_TLS_CERT_FILE", "")
+    default_key_file = env.str("BK_APIGW_DATABASE_TLS_CERT_KEY_FILE", "")
+    if default_cert_file and default_key_file:
+        default_ssl_options["cert"] = default_cert_file
+        default_ssl_options["key"] = default_key_file
+
+    # 跳过主机名/IP 验证，会降低安全性，正式环境需要设置为 True
+    check_hostname = env.bool("BK_APIGW_DATABASE_TLS_CHECK_HOSTNAME", True)
+    default_ssl_options["check_hostname"] = check_hostname
+
+    if "OPTIONS" not in DATABASES["default"]:
+        DATABASES["default"]["OPTIONS"] = {}
+
+    DATABASES["default"]["OPTIONS"]["ssl"] = default_ssl_options
+
+BK_ESB_DATABASE_TLS_ENABLED = env.bool("BK_ESB_DATABASE_TLS_ENABLED", False)
+if BK_ESB_DATABASE_TLS_ENABLED:
+    bkcore_ssl_options = {
+        "ca": env.str("BK_ESB_DATABASE_TLS_CERT_CA_FILE", ""),
+    }
+    # mTLS
+    bkcore_cert_file = env.str("BK_ESB_DATABASE_TLS_CERT_FILE", "")
+    bkcore_key_file = env.str("BK_ESB_DATABASE_TLS_CERT_KEY_FILE", "")
+    if bkcore_cert_file and bkcore_key_file:
+        bkcore_ssl_options["cert"] = bkcore_cert_file
+        bkcore_ssl_options["key"] = bkcore_key_file
+
+    # 跳过主机名/IP 验证，会降低安全性，正式环境需要设置为 True
+    check_hostname = env.bool("BK_ESB_DATABASE_TLS_CHECK_HOSTNAME", True)
+    bkcore_ssl_options["check_hostname"] = check_hostname
+
+    if "OPTIONS" not in DATABASES["bkcore"]:
+        DATABASES["bkcore"]["OPTIONS"] = {}
+
+    DATABASES["bkcore"]["OPTIONS"]["ssl"] = bkcore_ssl_options
+
 # ==============================================================================
 # redis 配置
 # ==============================================================================
@@ -519,10 +560,6 @@
 BK_APIGATEWAY_API_URL = env.str("BK_APIGATEWAY_API_URL", "")
 
 BK_AUTH_API_URL = env.str("BK_AUTH_API_URL", "")
-
-# Requests pool config
-REQUESTS_POOL_CONNECTIONS = env.int("REQUESTS_POOL_CONNECTIONS", default=20)
-REQUESTS_POOL_MAXSIZE = env.int("REQUESTS_POOL_MAXSIZE", default=20)
 
 # ==============================================================================
 # AI Open API 配置
@@ -866,13 +903,10 @@
     # ----------------------------------------------------------------------------
     # 是否展示蓝鲸通知中心组件
     "ENABLE_BK_NOTICE": ENABLE_BK_NOTICE,
-<<<<<<< HEAD
+    # 是否开启多租户模式
+    "ENABLE_MULTI_TENANT_MODE": ENABLE_MULTI_TENANT_MODE,
     # 是否开启网关AI相关功能
     "ENABLE_AI_COMPLETION": AI_OPEN_API_BASE_URL != "",
-=======
-    # 是否开启多租户模式
-    "ENABLE_MULTI_TENANT_MODE": ENABLE_MULTI_TENANT_MODE,
->>>>>>> e27d208c
 }
 
 # 用户功能开关，将与 DEFAULT_FEATURE_FLAG 合并
