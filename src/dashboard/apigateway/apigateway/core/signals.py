# -*- coding: utf-8 -*-
#
# TencentBlueKing is pleased to support the open source community by making
# 蓝鲸智云 - API 网关(BlueKing - APIGateway) available.
# Copyright (C) 2017 THL A29 Limited, a Tencent company. All rights reserved.
# Licensed under the MIT License (the "License"); you may not use this file except
# in compliance with the License. You may obtain a copy of the License at
#
#     http://opensource.org/licenses/MIT
#
# Unless required by applicable law or agreed to in writing, software distributed under
# the License is distributed on an "AS IS" BASIS, WITHOUT WARRANTIES OR CONDITIONS OF ANY KIND,
# either express or implied. See the License for the specific language governing permissions and
# limitations under the License.
#
# We undertake not to change the open source license (MIT license) applicable
# to the current version of the project delivered to anyone in the future.
#
import logging

from django.dispatch import Signal, receiver

<<<<<<< HEAD
from apigateway.apps.plugin.models import PluginBinding, PluginConfig
from apigateway.controller.tasks.syncing import revoke_release_by_stage
from apigateway.core import models
=======
>>>>>>> a076824b
from apigateway.utils.redis_publisher import RedisPublisher

logger = logging.getLogger(__name__)

reversion_update_signal = Signal(providing_args=["instance_id", "action"])


@receiver(reversion_update_signal, dispatch_uid="reversion_update")
def _notify_reversion_update(sender, instance_id, action, *args, **kwargs):
<<<<<<< HEAD
    RedisPublisher().publish(f"{sender.__name__}[id={instance_id}] {action}")


@receiver(gateway_update_signal)
def _mark_gateway_updated(sender, gateway_id, *args, **kwargs):
    client = get_default_redis_client()
    client.sadd(get_redis_key(settings.APIGW_REVERSION_UPDATE_SET_KEY), gateway_id)


@receiver(post_save, sender=models.Gateway)
def _on_gateway_updated(sender, instance: models.Gateway, created: bool, **kwargs):
    if created:
        return

    if not instance.is_micro_gateway:
        return

    gateway_update_signal.send(sender, gateway_id=instance.pk)


@receiver(post_save, sender=PluginConfig)
@receiver(post_save, sender=PluginBinding)
@receiver(post_save, sender=models.JWT)
@receiver(post_save, sender=models.Stage)
@receiver(post_save, sender=models.MicroGateway)
@receiver(post_save, sender=models.StageItemConfig)
@receiver(post_save, sender=models.SslCertificate)
def _on_gateway_related_updated(sender, instance, created: bool, **kwargs):
    if created:
        return

    if hasattr(instance, "gateway_id"):
        gateway_id = instance.gateway_id
    else:
        gateway_id = instance.api_id

    gateway_update_signal.send(sender, gateway_id=gateway_id)


@receiver(post_delete, sender=PluginConfig)
@receiver(post_delete, sender=PluginBinding)
def _on_gateway_related_delete(sender, instance, **kwargs):
    if hasattr(instance, "gateway_id"):
        gateway_id = instance.gateway_id
    else:
        gateway_id = instance.api_id

    gateway_update_signal.send(sender, gateway_id=gateway_id)


@receiver([post_delete], sender=models.Release)
def _on_release_deleted(sender, instance: models.Release, **kwargs):
    delay_on_commit(revoke_release_by_stage, instance.stage_id)  # type: ignore
=======
    RedisPublisher().publish(f"{sender.__name__}[id={instance_id}] {action}")
>>>>>>> a076824b
<|MERGE_RESOLUTION|>--- conflicted
+++ resolved
@@ -20,12 +20,6 @@
 
 from django.dispatch import Signal, receiver
 
-<<<<<<< HEAD
-from apigateway.apps.plugin.models import PluginBinding, PluginConfig
-from apigateway.controller.tasks.syncing import revoke_release_by_stage
-from apigateway.core import models
-=======
->>>>>>> a076824b
 from apigateway.utils.redis_publisher import RedisPublisher
 
 logger = logging.getLogger(__name__)
@@ -35,60 +29,4 @@
 
 @receiver(reversion_update_signal, dispatch_uid="reversion_update")
 def _notify_reversion_update(sender, instance_id, action, *args, **kwargs):
-<<<<<<< HEAD
-    RedisPublisher().publish(f"{sender.__name__}[id={instance_id}] {action}")
-
-
-@receiver(gateway_update_signal)
-def _mark_gateway_updated(sender, gateway_id, *args, **kwargs):
-    client = get_default_redis_client()
-    client.sadd(get_redis_key(settings.APIGW_REVERSION_UPDATE_SET_KEY), gateway_id)
-
-
-@receiver(post_save, sender=models.Gateway)
-def _on_gateway_updated(sender, instance: models.Gateway, created: bool, **kwargs):
-    if created:
-        return
-
-    if not instance.is_micro_gateway:
-        return
-
-    gateway_update_signal.send(sender, gateway_id=instance.pk)
-
-
-@receiver(post_save, sender=PluginConfig)
-@receiver(post_save, sender=PluginBinding)
-@receiver(post_save, sender=models.JWT)
-@receiver(post_save, sender=models.Stage)
-@receiver(post_save, sender=models.MicroGateway)
-@receiver(post_save, sender=models.StageItemConfig)
-@receiver(post_save, sender=models.SslCertificate)
-def _on_gateway_related_updated(sender, instance, created: bool, **kwargs):
-    if created:
-        return
-
-    if hasattr(instance, "gateway_id"):
-        gateway_id = instance.gateway_id
-    else:
-        gateway_id = instance.api_id
-
-    gateway_update_signal.send(sender, gateway_id=gateway_id)
-
-
-@receiver(post_delete, sender=PluginConfig)
-@receiver(post_delete, sender=PluginBinding)
-def _on_gateway_related_delete(sender, instance, **kwargs):
-    if hasattr(instance, "gateway_id"):
-        gateway_id = instance.gateway_id
-    else:
-        gateway_id = instance.api_id
-
-    gateway_update_signal.send(sender, gateway_id=gateway_id)
-
-
-@receiver([post_delete], sender=models.Release)
-def _on_release_deleted(sender, instance: models.Release, **kwargs):
-    delay_on_commit(revoke_release_by_stage, instance.stage_id)  # type: ignore
-=======
-    RedisPublisher().publish(f"{sender.__name__}[id={instance_id}] {action}")
->>>>>>> a076824b
+    RedisPublisher().publish(f"{sender.__name__}[id={instance_id}] {action}")