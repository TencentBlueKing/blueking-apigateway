--- conflicted
+++ resolved
@@ -107,10 +107,7 @@
     FAILURE = EnumField("failure")  # 发布失败
     PENDING = EnumField("pending")  # 待发布
     RELEASING = EnumField("releasing")  # 发布中
-<<<<<<< HEAD
-=======
     UNRELEASED = EnumField("unreleased")  # 未发布
->>>>>>> 525fca0a
 
 
 class PublishEventEnum(StructuredEnum):
