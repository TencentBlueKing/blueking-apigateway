# -*- coding: utf-8 -*-
#
# TencentBlueKing is pleased to support the open source community by making
# 蓝鲸智云 - API 网关(BlueKing - APIGateway) available.
# Copyright (C) 2017 THL A29 Limited, a Tencent company. All rights reserved.
# Licensed under the MIT License (the "License"); you may not use this file except
# in compliance with the License. You may obtain a copy of the License at
#
#     http://opensource.org/licenses/MIT
#
# Unless required by applicable law or agreed to in writing, software distributed under
# the License is distributed on an "AS IS" BASIS, WITHOUT WARRANTIES OR CONDITIONS OF ANY KIND,
# either express or implied. See the License for the specific language governing permissions and
# limitations under the License.
#
# We undertake not to change the open source license (MIT license) applicable
# to the current version of the project delivered to anyone in the future.
#
import re
from enum import Enum

from blue_krill.data_types.enum import EnumField, StructuredEnum
from django.utils.translation import gettext_lazy as _


class GatewayStatusEnum(StructuredEnum):
    INACTIVE = EnumField(0, "已停用")
    ACTIVE = EnumField(1, "启用中")


# TODO: delete it in 1.14
class APIHostingTypeEnum(StructuredEnum):
    """网关托管类型，影响特性集"""

    DEFAULT = EnumField(0, "apigateway-ng")
    MICRO = EnumField(1, _("微网关"))


class MicroGatewayStatusEnum(StructuredEnum):
    """微网关实例状态"""

    PENDING = EnumField("pending", _("待安装"))
    INSTALLING = EnumField("installing", _("安装中"))
    INSTALLED = EnumField("installed", _("已安装"))
    UPDATED = EnumField("updated", _("已更新"))
    # 可能会因为 helm install 超时导致失败，此时资源可能更新了，但 release 状态未更新
    # 所以不能简单标识安装或者未安装
    ABNORMAL = EnumField("abnormal", _("安装异常"))


class BackendUpstreamTypeEnum(StructuredEnum):
    """后端 upstream 类型"""

    NODE = EnumField("node", _("节点"))
    SERVICE_DISCOVERY = EnumField("service_discovery", _("服务发现"))


class BackendConfigTypeEnum(StructuredEnum):
    """资源 Proxy 配置类型"""

    DEFAULT = EnumField("default", _("默认后端服务"))
    CUSTOM = EnumField("custom", _("自定义后端服务"))
    EXISTED = EnumField("existed", _("已存在的后端服务"))


class ServiceDiscoveryTypeEnum(StructuredEnum):
    """服务发现注册中心类型"""

    GO_MICRO_ETCD = EnumField("go_micro_etcd", "Go Micro - Etcd")


class EtcdSecureTypeEnum(StructuredEnum):
    """Etcd 安全认证类型"""

    SSL = EnumField("ssl", "SSL")
    PASSWORD = EnumField("password", "Password")


class SSLCertificateTypeEnum(StructuredEnum):
    """证书类型"""

    CLIENT = EnumField("client", _("客户端证书"))
    SERVER = EnumField("server", _("服务端证书"))
    CLIENT_REF = EnumField("client_ref", _("客户端引用证书"))
    SERVER_REF = EnumField("server_ref", _("服务端引用证书"))


class SSLCertificateBindingScopeTypeEnum(StructuredEnum):
    STAGE = EnumField("stage", _("环境"))
    STAGE_ITEM_CONFIG = EnumField("stage_item_config", _("环境配置"))
    BACKEND_SERVICE_DISCOVERY_CONFIG = EnumField("backend_service_discovery_config", _("后端服务发现配置"))


class GatewayTypeEnum(StructuredEnum):
    SUPER_OFFICIAL_API = EnumField(0, "超级官方API")
    OFFICIAL_API = EnumField(1, "官方云API")
    CLOUDS_API = EnumField(10, "云API")


class StageStatusEnum(StructuredEnum):
    INACTIVE = EnumField(0, "INACTIVE")
    ACTIVE = EnumField(1, "ACTIVE")


<<<<<<< HEAD
class ReleaseStatusEnum(StructuredEnum):
    SUCCESS = EnumField("success")  # 发布成功
    FAILURE = EnumField("failure")  # 发布失败
    PENDING = EnumField("pending")  # 待发布
    RELEASING = EnumField("releasing")  # 发布中
=======
class ReleaseStatusEnum(ChoiceEnumMixin, Enum):
    SUCCESS = "success"  # 发布成功
    FAILURE = "failure"  # 发布失败
    PENDING = "pending"  # 待发布
    RELEASING = "releasing"  # 发布中
    UNRELEASED = "unreleased"  # 未发布
>>>>>>> 17446ae4


class PublishEventEnum(StructuredEnum):
    # dashboard
    VALIDATE_CONFIGURATION = EnumField("validata_configuration", "validate configuration")
    GENERATE_TASK = EnumField("generate_release_task", "generate release task")
    DISTRIBUTE_CONFIGURATION = EnumField("distribute_configuration", "distribute configuration")
    # operator
    PARSE_CONFIGURATION = EnumField("parse_configuration", "parse configuration")
    APPLY_CONFIGURATION = EnumField("apply_configuration", "apply configuration")
    # apisix
    LOAD_CONFIGURATION = EnumField("load_configuration", "load configuration")


# 因为 get_event_step 依赖字段顺序，所以继承 Enum，以便于 get_event_step 获取 step
class PublishEventNameTypeEnum(Enum):
    VALIDATE_CONFIGURATION = PublishEventEnum.VALIDATE_CONFIGURATION.value
    GENERATE_TASK = PublishEventEnum.GENERATE_TASK.value
    DISTRIBUTE_CONFIGURATION = PublishEventEnum.DISTRIBUTE_CONFIGURATION.value
    PARSE_CONFIGURATION = PublishEventEnum.PARSE_CONFIGURATION.value
    APPLY_CONFIGURATION = PublishEventEnum.APPLY_CONFIGURATION.value
    LOAD_CONFIGURATION = PublishEventEnum.LOAD_CONFIGURATION.value

    @classmethod
    def get_event_step(cls, name: str) -> int:
        # 获取事件所属的step，如：name="load configuration"==>5
        return [i.value for i in cls].index(name)


class PublishEventStatusEnum(StructuredEnum):
    SUCCESS = EnumField("success", "success")  # 执行成功
    FAILURE = EnumField("failure", "failure")  # 执行失败
    PENDING = EnumField("pending", "pending")  # 待执行
    DOING = EnumField("doing", "doing")  # 执行中


class PublishEventStatusTypeEnum(StructuredEnum):
    SUCCESS = EnumField(PublishEventStatusEnum.SUCCESS.value)
    FAILURE = EnumField(PublishEventStatusEnum.FAILURE.value)
    PENDING = EnumField(PublishEventStatusEnum.PENDING.value)
    DOING = EnumField(PublishEventStatusEnum.DOING.value)


class PublishSourceEnum(StructuredEnum):
    # gateway
    GATEWAY_ENABLE = EnumField("gateway_enable", "网关启用")
    GATEWAY_DISABLE = EnumField("gateway_disable", "网关停用")

    # version
    VERSION_PUBLISH = EnumField("version_publish", "版本发布")

    # plugin
    PLUGIN_BIND = EnumField("plugin_bind", "插件绑定")
    PLUGIN_UPDATE = EnumField("plugin_update", "插件更新")
    PLUGIN_UNBIND = EnumField("plugin_unbind", "插件解绑")

    # stage
    STAGE_DISABLE = EnumField("stage_disable", "环境下架")
    STAGE_DELETE = EnumField("stage_delete", "环境删除")
    STAGE_UPDATE = EnumField("stage_update", "环境更新")

    # backend
    BACKEND_UPDATE = EnumField("backend_update", "服务更新")

    # cli
    CLI_SYNC = EnumField("cli_sync", "命令行同步")


# 触发发布类型
class TriggerPublishTypeEnum(StructuredEnum):
    TRIGGER_ROLLING_UPDATE_RELEASE = EnumField("trigger_rolling_update_release", "滚动更新发布")
    TRIGGER_REVOKE_DISABLE_RELEASE = EnumField("trigger_revoke_disable_release", "停用/下架发布")
    TRIGGER_REVOKE_DELETE_RELEASE = EnumField("trigger_revoke_delete_release", "删除发布")


#  不同发布来源对应不同的触发发布类型
PublishSourceTriggerPublishTypeMapping = {
    # 滚动更新发布
    PublishSourceEnum.GATEWAY_ENABLE: TriggerPublishTypeEnum.TRIGGER_ROLLING_UPDATE_RELEASE,
    PublishSourceEnum.STAGE_UPDATE: TriggerPublishTypeEnum.TRIGGER_ROLLING_UPDATE_RELEASE,
    PublishSourceEnum.PLUGIN_UPDATE: TriggerPublishTypeEnum.TRIGGER_ROLLING_UPDATE_RELEASE,
    PublishSourceEnum.PLUGIN_BIND: TriggerPublishTypeEnum.TRIGGER_ROLLING_UPDATE_RELEASE,
    PublishSourceEnum.PLUGIN_UNBIND: TriggerPublishTypeEnum.TRIGGER_ROLLING_UPDATE_RELEASE,
    PublishSourceEnum.BACKEND_UPDATE: TriggerPublishTypeEnum.TRIGGER_ROLLING_UPDATE_RELEASE,
    PublishSourceEnum.CLI_SYNC: TriggerPublishTypeEnum.TRIGGER_ROLLING_UPDATE_RELEASE,
    # 停用/下架发布
    PublishSourceEnum.GATEWAY_DISABLE: TriggerPublishTypeEnum.TRIGGER_REVOKE_DISABLE_RELEASE,
    PublishSourceEnum.STAGE_DISABLE: TriggerPublishTypeEnum.TRIGGER_REVOKE_DISABLE_RELEASE,
    # 删除发布
    PublishSourceEnum.STAGE_DELETE: TriggerPublishTypeEnum.TRIGGER_REVOKE_DELETE_RELEASE,
}


class ResourceVersionSchemaEnum(StructuredEnum):
    V1 = EnumField("1.0", "旧模型版本")
    V2 = EnumField("2.0", "新模型版本")


class ProxyTypeEnum(StructuredEnum):
    HTTP = EnumField("http", "http")
    MOCK = EnumField("mock", "mock")


class ScopeTypeEnum(StructuredEnum):
    GATEWAY = EnumField("api", _("网关"))
    STAGE = EnumField("stage", _("环境"))
    RESOURCE = EnumField("resource", _("资源"))


class ContextScopeTypeEnum(StructuredEnum):
    GATEWAY = EnumField(ScopeTypeEnum.GATEWAY.value)
    STAGE = EnumField(ScopeTypeEnum.STAGE.value)
    RESOURCE = EnumField(ScopeTypeEnum.RESOURCE.value)


class ContextTypeEnum(StructuredEnum):
    GATEWAY_AUTH = EnumField("api_auth")
    RESOURCE_AUTH = EnumField("resource_auth")
    STAGE_PROXY_HTTP = EnumField("stage_proxy_http")
    STAGE_RATE_LIMIT = EnumField("stage_rate_limit")
    GATEWAY_FEATURE_FLAG = EnumField("api_feature_flag")


class LoadBalanceTypeEnum(StructuredEnum):
    RR = EnumField("roundrobin", "RR")
    WRR = EnumField("weighted-roundrobin", "Weighted-RR")


HTTP_METHOD_ANY = "ANY"

HTTP_METHOD_CHOICES = [
    ("GET", "GET"),
    ("POST", "POST"),
    ("PUT", "PUT"),
    ("PATCH", "PATCH"),
    ("DELETE", "DELETE"),
    ("HEAD", "HEAD"),
    ("OPTIONS", "OPTIONS"),
]
RESOURCE_METHOD_CHOICES = HTTP_METHOD_CHOICES + [
    (HTTP_METHOD_ANY, HTTP_METHOD_ANY),
]


class BackendTypeEnum(StructuredEnum):
    HTTP = EnumField("http", label="HTTP")
    GRPC = EnumField("grpc", label="GRPC")


DEFAULT_STAGE_NAME = "prod"
DEFAULT_LB_HOST_WEIGHT = 100
DEFAULT_BACKEND_NAME = "default"

# Stage
STAGE_NAME_PATTERN = re.compile(r"^[a-zA-Z][a-zA-Z0-9_-]{0,19}$")
STAGE_VAR_REFERENCE_PATTERN = re.compile(r"env\.([a-zA-Z][a-zA-Z0-9_]{0,49})")
STAGE_VAR_PATTERN = re.compile(r"\{%s\}" % STAGE_VAR_REFERENCE_PATTERN.pattern)
# 为降低正则表达式复杂度，此 IPV6 正则并不完全准确，且作为访问地址，其应放在中括号中，例如：[2001:db8:3333:4444:5555:6666:7777:8888]:8000
DOMAIN_WITH_IPV6_PATTERN = re.compile(r"^\[([0-9a-fA-F]{0,4}:){2,7}[0-9a-fA-F]{0,4}\](:\d+)?$")
# 不带 scheme 的服务地址
HOST_WITHOUT_SCHEME_PATTERN = re.compile(
    r"^(?=^.{3,255}$)[a-zA-Z0-9][-a-zA-Z0-9]{0,62}(\.[a-zA-Z0-9][-a-zA-Z0-9]{0,62})*(:\d+)?$"
    + "|"
    + DOMAIN_WITH_IPV6_PATTERN.pattern
)

# 资源路径转换为名称正则
PATH_TO_NAME_PATTERN = re.compile(r"[a-zA-Z0-9]+")

# Micro gateway
MICRO_GATEWAY_NAME_PATTERN = re.compile(r"^[a-z][a-z0-9-]{2,19}$")<|MERGE_RESOLUTION|>--- conflicted
+++ resolved
@@ -102,20 +102,12 @@
     ACTIVE = EnumField(1, "ACTIVE")
 
 
-<<<<<<< HEAD
 class ReleaseStatusEnum(StructuredEnum):
     SUCCESS = EnumField("success")  # 发布成功
     FAILURE = EnumField("failure")  # 发布失败
     PENDING = EnumField("pending")  # 待发布
     RELEASING = EnumField("releasing")  # 发布中
-=======
-class ReleaseStatusEnum(ChoiceEnumMixin, Enum):
-    SUCCESS = "success"  # 发布成功
-    FAILURE = "failure"  # 发布失败
-    PENDING = "pending"  # 待发布
-    RELEASING = "releasing"  # 发布中
-    UNRELEASED = "unreleased"  # 未发布
->>>>>>> 17446ae4
+    UNRELEASED = EnumField("unreleased")  # 未发布
 
 
 class PublishEventEnum(StructuredEnum):
