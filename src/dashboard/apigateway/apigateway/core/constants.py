--- conflicted
+++ resolved
@@ -258,7 +258,6 @@
 # EventFailInterval(s)
 EVENT_FAIL_INTERVAL_TIME = 600
 
-<<<<<<< HEAD
 
 # FIXME: deprecated, will be removed after 1.20, drop it at 1.22
 class MicroGatewayStatusEnum(StructuredEnum):
@@ -271,7 +270,7 @@
     # 可能会因为 helm install 超时导致失败，此时资源可能更新了，但 release 状态未更新
     # 所以不能简单标识安装或者未安装
     ABNORMAL = EnumField("abnormal", _("安装异常"))
-=======
+
+
 # 插件网关前缀
-PLUGIN_GATEWAY_PREFIX = "bp-"
->>>>>>> 4cf53b7b
+PLUGIN_GATEWAY_PREFIX = "bp-"