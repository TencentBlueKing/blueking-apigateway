# -*- coding: utf-8 -*-
#
# TencentBlueKing is pleased to support the open source community by making
# 蓝鲸智云 - API 网关(BlueKing - APIGateway) available.
# Copyright (C) 2017 THL A29 Limited, a Tencent company. All rights reserved.
# Licensed under the MIT License (the "License"); you may not use this file except
# in compliance with the License. You may obtain a copy of the License at
#
#     http://opensource.org/licenses/MIT
#
# Unless required by applicable law or agreed to in writing, software distributed under
# the License is distributed on an "AS IS" BASIS, WITHOUT WARRANTIES OR CONDITIONS OF ANY KIND,
# either express or implied. See the License for the specific language governing permissions and
# limitations under the License.
#
# We undertake not to change the open source license (MIT license) applicable
# to the current version of the project delivered to anyone in the future.
#
import re
from enum import Enum

from blue_krill.data_types.enum import EnumField, StructuredEnum
from django.utils.translation import gettext_lazy as _


class GatewayKindEnum(StructuredEnum):
    NORMAL = EnumField(0, "普通网关")
    PROGRAMMABLE = EnumField(1, "可编程网关")


class ProgrammableGatewayLanguageEnum(StructuredEnum):
    PYTHON = EnumField("python", "Python")
    GO = EnumField("go", "Go")

<<<<<<< HEAD

class GatewayStatusEnum(StructuredEnum):
    INACTIVE = EnumField(0, "已停用")
    ACTIVE = EnumField(1, "启用中")


=======
# FIXME: should be removed
>>>>>>> e27d208c
class MicroGatewayStatusEnum(StructuredEnum):
    """微网关实例状态"""

    PENDING = EnumField("pending", _("待安装"))
    INSTALLING = EnumField("installing", _("安装中"))
    INSTALLED = EnumField("installed", _("已安装"))
    UPDATED = EnumField("updated", _("已更新"))
    # 可能会因为 helm install 超时导致失败，此时资源可能更新了，但 release 状态未更新
    # 所以不能简单标识安装或者未安装
    ABNORMAL = EnumField("abnormal", _("安装异常"))


<<<<<<< HEAD
=======
# FIXME: should be removed
class ServiceDiscoveryTypeEnum(StructuredEnum):
    """服务发现注册中心类型"""

    GO_MICRO_ETCD = EnumField("go_micro_etcd", "Go Micro - Etcd")


>>>>>>> e27d208c
class GatewayTypeEnum(StructuredEnum):
    SUPER_OFFICIAL_API = EnumField(0, "超级官方API")
    OFFICIAL_API = EnumField(1, "官方云API")
    CLOUDS_API = EnumField(10, "云API")


class StageStatusEnum(StructuredEnum):
    INACTIVE = EnumField(0, "INACTIVE")
    ACTIVE = EnumField(1, "ACTIVE")


class ReleaseStatusEnum(StructuredEnum):
    SUCCESS = EnumField("success")  # 发布成功
    FAILURE = EnumField("failure")  # 发布失败
    PENDING = EnumField("pending")  # 待发布
    RELEASING = EnumField("releasing")  # 发布中
    UNRELEASED = EnumField("unreleased")  # 未发布


class ReleaseHistoryStatusEnum(StructuredEnum):
    SUCCESS = EnumField("success", "success")  # 执行成功
    FAILURE = EnumField("failure", "failure")  # 执行失败
    DOING = EnumField("doing", "doing")  # 执行中


class PublishEventEnum(StructuredEnum):
    # dashboard
    VALIDATE_CONFIGURATION = EnumField("validata_configuration", _("配置校验"))
    GENERATE_TASK = EnumField("generate_release_task", _("生成发布任务"))
    DISTRIBUTE_CONFIGURATION = EnumField("distribute_configuration", _("下发配置"))
    # operator
    PARSE_CONFIGURATION = EnumField("parse_configuration", _("解析配置"))
    APPLY_CONFIGURATION = EnumField("apply_configuration", _("应用配置"))
    # apisix
    LOAD_CONFIGURATION = EnumField("load_configuration", _("加载配置"))


# 因为 get_event_step 依赖字段顺序，所以继承 Enum，以便于 get_event_step 获取 step
class PublishEventNameTypeEnum(Enum):
    VALIDATE_CONFIGURATION = PublishEventEnum.VALIDATE_CONFIGURATION.value
    GENERATE_TASK = PublishEventEnum.GENERATE_TASK.value
    DISTRIBUTE_CONFIGURATION = PublishEventEnum.DISTRIBUTE_CONFIGURATION.value
    PARSE_CONFIGURATION = PublishEventEnum.PARSE_CONFIGURATION.value
    APPLY_CONFIGURATION = PublishEventEnum.APPLY_CONFIGURATION.value
    LOAD_CONFIGURATION = PublishEventEnum.LOAD_CONFIGURATION.value

    @classmethod
    def get_event_step(cls, name: str) -> int:
        # 获取事件所属的step，如：name="load configuration"==>5
        return [i.value for i in cls].index(name)


class PublishEventStatusEnum(StructuredEnum):
    SUCCESS = EnumField("success", "success")  # 执行成功
    FAILURE = EnumField("failure", "failure")  # 执行失败
    PENDING = EnumField("pending", "pending")  # 待执行
    DOING = EnumField("doing", "doing")  # 执行中


class PublishEventStatusTypeEnum(StructuredEnum):
    SUCCESS = EnumField(PublishEventStatusEnum.SUCCESS.value)
    FAILURE = EnumField(PublishEventStatusEnum.FAILURE.value)
    PENDING = EnumField(PublishEventStatusEnum.PENDING.value)
    DOING = EnumField(PublishEventStatusEnum.DOING.value)


class PublishSourceEnum(StructuredEnum):
    # gateway
    GATEWAY_ENABLE = EnumField("gateway_enable", "网关启用")
    GATEWAY_DISABLE = EnumField("gateway_disable", "网关停用")

    # version
    VERSION_PUBLISH = EnumField("version_publish", "版本发布")

    # plugin
    PLUGIN_BIND = EnumField("plugin_bind", "插件绑定")
    PLUGIN_UPDATE = EnumField("plugin_update", "插件更新")
    PLUGIN_UNBIND = EnumField("plugin_unbind", "插件解绑")

    # stage
    STAGE_DISABLE = EnumField("stage_disable", "环境下架")
    STAGE_DELETE = EnumField("stage_delete", "环境删除")
    STAGE_UPDATE = EnumField("stage_update", "环境更新")

    # backend
    BACKEND_UPDATE = EnumField("backend_update", "服务更新")

    # cli
    CLI_SYNC = EnumField("cli_sync", "命令行同步")


# 触发发布类型
class TriggerPublishTypeEnum(StructuredEnum):
    TRIGGER_ROLLING_UPDATE_RELEASE = EnumField("trigger_rolling_update_release", "滚动更新发布")
    TRIGGER_REVOKE_DISABLE_RELEASE = EnumField("trigger_revoke_disable_release", "停用/下架发布")
    TRIGGER_REVOKE_DELETE_RELEASE = EnumField("trigger_revoke_delete_release", "删除发布")


#  不同发布来源对应不同的触发发布类型
PublishSourceTriggerPublishTypeMapping = {
    # 滚动更新发布
    PublishSourceEnum.GATEWAY_ENABLE: TriggerPublishTypeEnum.TRIGGER_ROLLING_UPDATE_RELEASE,
    PublishSourceEnum.STAGE_UPDATE: TriggerPublishTypeEnum.TRIGGER_ROLLING_UPDATE_RELEASE,
    PublishSourceEnum.PLUGIN_UPDATE: TriggerPublishTypeEnum.TRIGGER_ROLLING_UPDATE_RELEASE,
    PublishSourceEnum.PLUGIN_BIND: TriggerPublishTypeEnum.TRIGGER_ROLLING_UPDATE_RELEASE,
    PublishSourceEnum.PLUGIN_UNBIND: TriggerPublishTypeEnum.TRIGGER_ROLLING_UPDATE_RELEASE,
    PublishSourceEnum.BACKEND_UPDATE: TriggerPublishTypeEnum.TRIGGER_ROLLING_UPDATE_RELEASE,
    PublishSourceEnum.CLI_SYNC: TriggerPublishTypeEnum.TRIGGER_ROLLING_UPDATE_RELEASE,
    # 停用/下架发布
    PublishSourceEnum.GATEWAY_DISABLE: TriggerPublishTypeEnum.TRIGGER_REVOKE_DISABLE_RELEASE,
    PublishSourceEnum.STAGE_DISABLE: TriggerPublishTypeEnum.TRIGGER_REVOKE_DISABLE_RELEASE,
    # 删除发布
    PublishSourceEnum.STAGE_DELETE: TriggerPublishTypeEnum.TRIGGER_REVOKE_DELETE_RELEASE,
}


class ResourceVersionSchemaEnum(StructuredEnum):
    V1 = EnumField("1.0", "旧模型版本")
    V2 = EnumField("2.0", "新模型版本")


class ResourceVersionTypeEnum(StructuredEnum):
    Major = EnumField("major", "主版本")
    Minor = EnumField("minor", "次版本")
    Patch = EnumField("patch", "修订版本")


class ProxyTypeEnum(StructuredEnum):
    HTTP = EnumField("http", "http")
    MOCK = EnumField("mock", "mock")


class ScopeTypeEnum(StructuredEnum):
    GATEWAY = EnumField("api", _("网关"))
    STAGE = EnumField("stage", _("环境"))
    RESOURCE = EnumField("resource", _("资源"))


class ContextScopeTypeEnum(StructuredEnum):
    GATEWAY = EnumField(ScopeTypeEnum.GATEWAY.value)
    STAGE = EnumField(ScopeTypeEnum.STAGE.value)
    RESOURCE = EnumField(ScopeTypeEnum.RESOURCE.value)


class ContextTypeEnum(StructuredEnum):
    GATEWAY_AUTH = EnumField("api_auth")
    RESOURCE_AUTH = EnumField("resource_auth")
    STAGE_PROXY_HTTP = EnumField("stage_proxy_http")
    GATEWAY_FEATURE_FLAG = EnumField("api_feature_flag")


class LoadBalanceTypeEnum(StructuredEnum):
    RR = EnumField("roundrobin", "RR")
    WRR = EnumField("weighted-roundrobin", "Weighted-RR")


HTTP_METHOD_ANY = "ANY"

HTTP_METHOD_CHOICES = [
    ("GET", "GET"),
    ("POST", "POST"),
    ("PUT", "PUT"),
    ("PATCH", "PATCH"),
    ("DELETE", "DELETE"),
    ("HEAD", "HEAD"),
    ("OPTIONS", "OPTIONS"),
]

RESOURCE_METHOD_CHOICES = HTTP_METHOD_CHOICES + [
    (HTTP_METHOD_ANY, HTTP_METHOD_ANY),
]


class BackendTypeEnum(StructuredEnum):
    HTTP = EnumField("http", label="HTTP")
    GRPC = EnumField("grpc", label="GRPC")


DEFAULT_STAGE_NAME = "prod"
DEFAULT_LB_HOST_WEIGHT = 100
DEFAULT_BACKEND_NAME = "default"

# Stage
STAGE_NAME_PATTERN = re.compile(r"^[a-zA-Z][a-zA-Z0-9_-]{0,19}$")
STAGE_VAR_REFERENCE_PATTERN = re.compile(r"env\.([a-zA-Z][a-zA-Z0-9_]{0,49})")
STAGE_VAR_PATTERN = re.compile(r"\{%s\}" % STAGE_VAR_REFERENCE_PATTERN.pattern)
# 为降低正则表达式复杂度，此 IPV6 正则并不完全准确，且作为访问地址，其应放在中括号中，例如：[2001:db8:3333:4444:5555:6666:7777:8888]:8000
DOMAIN_WITH_IPV6_PATTERN = re.compile(r"^\[([0-9a-fA-F]{0,4}:){2,7}[0-9a-fA-F]{0,4}\](:\d+)?$")
# 不带 scheme 的服务地址
HOST_WITHOUT_SCHEME_PATTERN = re.compile(
    r"^(?=^.{3,255}$)[a-zA-Z0-9][-a-zA-Z0-9]{0,62}(\.[a-zA-Z0-9][-a-zA-Z0-9]{0,62})*(:\d+)?$"
    + "|"
    + DOMAIN_WITH_IPV6_PATTERN.pattern
)

# 资源路径转换为名称正则
PATH_TO_NAME_PATTERN = re.compile(r"[a-zA-Z0-9]+")

# Micro gateway
MICRO_GATEWAY_NAME_PATTERN = re.compile(r"^[a-z][a-z0-9-]{2,19}$")

# EventFailInterval(s)
EVENT_FAIL_INTERVAL_TIME = 600<|MERGE_RESOLUTION|>--- conflicted
+++ resolved
@@ -32,16 +32,13 @@
     PYTHON = EnumField("python", "Python")
     GO = EnumField("go", "Go")
 
-<<<<<<< HEAD
 
 class GatewayStatusEnum(StructuredEnum):
     INACTIVE = EnumField(0, "已停用")
     ACTIVE = EnumField(1, "启用中")
 
 
-=======
 # FIXME: should be removed
->>>>>>> e27d208c
 class MicroGatewayStatusEnum(StructuredEnum):
     """微网关实例状态"""
 
@@ -54,8 +51,6 @@
     ABNORMAL = EnumField("abnormal", _("安装异常"))
 
 
-<<<<<<< HEAD
-=======
 # FIXME: should be removed
 class ServiceDiscoveryTypeEnum(StructuredEnum):
     """服务发现注册中心类型"""
@@ -63,7 +58,6 @@
     GO_MICRO_ETCD = EnumField("go_micro_etcd", "Go Micro - Etcd")
 
 
->>>>>>> e27d208c
 class GatewayTypeEnum(StructuredEnum):
     SUPER_OFFICIAL_API = EnumField(0, "超级官方API")
     OFFICIAL_API = EnumField(1, "官方云API")
