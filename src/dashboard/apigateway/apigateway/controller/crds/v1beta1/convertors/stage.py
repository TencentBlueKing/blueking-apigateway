#
# TencentBlueKing is pleased to support the open source community by making
# 蓝鲸智云 - API 网关(BlueKing - APIGateway) available.
# Copyright (C) 2017 THL A29 Limited, a Tencent company. All rights reserved.
# Licensed under the MIT License (the "License"); you may not use this file except
# in compliance with the License. You may obtain a copy of the License at
#
#     http://opensource.org/licenses/MIT
#
# Unless required by applicable law or agreed to in writing, software distributed under
# the License is distributed on an "AS IS" BASIS, WITHOUT WARRANTIES OR CONDITIONS OF ANY KIND,
# either express or implied. See the License for the specific language governing permissions and
# limitations under the License.
#
# We undertake not to change the open source license (MIT license) applicable
# to the current version of the project delivered to anyone in the future.
#
import base64
from typing import Dict, List, Optional, Union

from django.conf import settings
from django.utils.encoding import force_bytes, force_str

from apigateway.controller.crds.base import KubernetesResourceMetadata
from apigateway.controller.crds.release_data.release_data import ReleaseData
from apigateway.controller.crds.v1beta1.convertors.base import BaseConvertor, UrlInfo
from apigateway.controller.crds.v1beta1.models.base import PluginConfig
from apigateway.controller.crds.v1beta1.models.gateway_stage import BkGatewayStage, BkGatewayStageSpec
from apigateway.controller.micro_gateway_config import MicroGatewayHTTPInfo
from apigateway.core.models import MicroGateway


class StageConvertor(BaseConvertor):
    def __init__(self, release_data: ReleaseData, micro_gateway: MicroGateway, publish_id: Union[int, None] = None):
        super().__init__(release_data, micro_gateway)
        self._publish_id = publish_id

    def _common_metadata(self, name: str, labels: Optional[Dict[str, str]] = None) -> KubernetesResourceMetadata:
        labels = labels or {}
        if self._publish_id:
            labels["publish_id"] = str(self._publish_id)
        return super()._common_metadata(name, labels)

    def convert(self) -> BkGatewayStage:
        # FIXME: 如何处理 http/https 协议
        http_info = MicroGatewayHTTPInfo.from_micro_gateway_config(self._micro_gateway.config)
        url_info = UrlInfo(http_info.http_url)
        path_prefix = url_info.path

        plugins = self._get_default_stage_plugins()
        plugins.extend(self._get_stage_plugins())

        plugins.extend(self._get_extra_stage_plugins())

        return BkGatewayStage(
            metadata=self._common_metadata(self._release_data.stage.name),
            spec=BkGatewayStageSpec(
                name=self._release_data.stage.name,
                description=self._release_data.stage.description,
                vars=self._release_data.stage.vars,
                path_prefix=path_prefix,
                plugins=plugins,
            ),
        )

    def _get_extra_stage_plugins(self) -> List[PluginConfig]:
        gateway_name = self._release_data.gateway.name
        if gateway_name in settings.LEGACY_INVALID_PARAMS_GATEWAY_NAMES:
            return [PluginConfig(name="bk-legacy-invalid-params")]
        return []

    def _get_default_stage_plugins(self) -> List[PluginConfig]:
        """Get the default plugins for stage, which is shared by all resources in the stage"""
<<<<<<< HEAD
        default_plugins = [
=======
        default_stage_plugins = [
>>>>>>> e27d208c
            # 2024-08-19 disable the bk-opentelemetry plugin, we should let each gateway set their own opentelemetry
            # PluginConfig(name="bk-opentelemetry"),
            PluginConfig(name="prometheus"),
            PluginConfig(name="bk-real-ip"),
            PluginConfig(name="bk-auth-validate"),
            PluginConfig(name="bk-auth-verify"),
            PluginConfig(name="bk-break-recursive-call"),
            PluginConfig(name="bk-delete-sensitive"),
            PluginConfig(name="bk-log-context"),
            PluginConfig(name="bk-delete-cookie"),
            PluginConfig(name="bk-error-wrapper"),
            PluginConfig(name="bk-jwt"),
            PluginConfig(name="bk-request-id"),
            PluginConfig(name="bk-response-check"),
            PluginConfig(name="bk-permission"),
            PluginConfig(name="bk-debug"),
            PluginConfig(
                name="file-logger",
                config={
                    "path": "logs/access.log",
                },
            ),
            PluginConfig(
                name="bk-stage-context",
                config={
                    "bk_gateway_name": self._release_data.gateway.name,
                    "bk_gateway_id": self._release_data.gateway.pk,
                    "bk_stage_name": self._release_data.stage.name,
                    "jwt_private_key": force_str(base64.b64encode(force_bytes(self._release_data.jwt_private_key))),
                    "bk_api_auth": self._release_data.api_auth_config,
                },
            ),
        ]

<<<<<<< HEAD
        if settings.GATEWAY_CONCURRENCY_LIMIT_ENABLED:
            default_plugins.append(PluginConfig(name="bk-concurrency-limit"))

        return default_plugins
=======
        # 多租户模式
        if settings.ENABLE_MULTI_TENANT_MODE:
            default_stage_plugins.extend(
                [
                    PluginConfig(name="bk-tenant-verify"),
                    PluginConfig(
                        name="bk-tenant-validate",
                        config={
                            "tenant_mode": self._release_data.gateway.tenant_mode,
                            "tenant_id": self._release_data.gateway.tenant_id,
                        },
                    ),
                ]
            )
        else:
            default_stage_plugins.append(PluginConfig(name="bk-default-tenant"))

        return default_stage_plugins
>>>>>>> e27d208c

    def _get_stage_plugins(self) -> List[PluginConfig]:
        return [
            PluginConfig(name=plugin_data.name, config=plugin_data.config)
            for plugin_data in self._release_data.get_stage_plugins()
        ]<|MERGE_RESOLUTION|>--- conflicted
+++ resolved
@@ -71,11 +71,7 @@
 
     def _get_default_stage_plugins(self) -> List[PluginConfig]:
         """Get the default plugins for stage, which is shared by all resources in the stage"""
-<<<<<<< HEAD
-        default_plugins = [
-=======
         default_stage_plugins = [
->>>>>>> e27d208c
             # 2024-08-19 disable the bk-opentelemetry plugin, we should let each gateway set their own opentelemetry
             # PluginConfig(name="bk-opentelemetry"),
             PluginConfig(name="prometheus"),
@@ -110,12 +106,9 @@
             ),
         ]
 
-<<<<<<< HEAD
         if settings.GATEWAY_CONCURRENCY_LIMIT_ENABLED:
-            default_plugins.append(PluginConfig(name="bk-concurrency-limit"))
+            default_stage_plugins.append(PluginConfig(name="bk-concurrency-limit"))
 
-        return default_plugins
-=======
         # 多租户模式
         if settings.ENABLE_MULTI_TENANT_MODE:
             default_stage_plugins.extend(
@@ -133,8 +126,8 @@
         else:
             default_stage_plugins.append(PluginConfig(name="bk-default-tenant"))
 
+
         return default_stage_plugins
->>>>>>> e27d208c
 
     def _get_stage_plugins(self) -> List[PluginConfig]:
         return [
