# -*- coding: utf-8 -*-
#
# TencentBlueKing is pleased to support the open source community by making
# 蓝鲸智云 - API 网关(BlueKing - APIGateway) available.
# Copyright (C) 2017 THL A29 Limited, a Tencent company. All rights reserved.
# Licensed under the MIT License (the "License"); you may not use this file except
# in compliance with the License. You may obtain a copy of the License at
#
#     http://opensource.org/licenses/MIT
#
# Unless required by applicable law or agreed to in writing, software distributed under
# the License is distributed on an "AS IS" BASIS, WITHOUT WARRANTIES OR CONDITIONS OF ANY KIND,
# either express or implied. See the License for the specific language governing permissions and
# limitations under the License.
#
# We undertake not to change the open source license (MIT license) applicable
# to the current version of the project delivered to anyone in the future.
#
import math

from rest_framework import serializers
from tencent_apigateway_common.i18n.field import SerializerTranslatedField

from apigateway.apps.esb.helpers import BoardConfigManager
from apigateway.apps.esb.permission.serializers import AppPermissionApplyRecordSLZ
from apigateway.apps.esb.validators import ComponentIDValidator
from apigateway.apps.permission.constants import (
    RENEWABLE_EXPIRE_DAYS,
    ApplyStatusEnum,
    PermissionActionEnum,
    PermissionApplyExpireDaysEnum,
    PermissionStatusEnum,
)
<<<<<<< HEAD
from apigateway.biz.slz_validators import BKAppCodeValidator
=======
from apigateway.biz.validators import BKAppCodeValidator
>>>>>>> 3225dcdf
from apigateway.common.fields import TimestampField
from apigateway.utils import time


class AppPermissionComponentQuerySLZ(serializers.Serializer):
    target_app_code = serializers.CharField(max_length=32, required=True)


class AppPermissionComponentSLZ(serializers.Serializer):
    id = serializers.IntegerField(label="ID", read_only=True)
    name = serializers.CharField()
    system_name = serializers.CharField()
    description = SerializerTranslatedField(translated_fields={"en": "description_en"})
    description_en = serializers.CharField(required=False, allow_blank=True, allow_null=True)
    expires_in = serializers.SerializerMethodField()
    permission_level = serializers.CharField()
    permission_status = serializers.ChoiceField(choices=PermissionStatusEnum.choices())
    permission_action = serializers.SerializerMethodField()
    doc_link = serializers.CharField()
    tag = serializers.SerializerMethodField()

    def get_expires_in(self, obj):
        if math.isinf(obj["expires_in"]):
            return None

        return obj["expires_in"]

    def get_tag(self, obj):
        return BoardConfigManager.get_optional_display_label(obj["board"])

    def get_permission_action(self, obj):
        """
        支持的权限操作
        """
        if self._need_to_apply_permission(obj["permission_status"]):
            return PermissionActionEnum.APPLY.value

        if self._need_to_renew_permission(obj["permission_status"], obj["expires_in"]):
            return PermissionActionEnum.RENEW.value

        return ""

    def _need_to_apply_permission(self, permission_status):
        return permission_status not in [
            PermissionStatusEnum.PENDING.value,
            PermissionStatusEnum.OWNED.value,
        ]

    def _need_to_renew_permission(self, permission_status, expires_in):
        if permission_status in [PermissionStatusEnum.OWNED.value] and 0 < expires_in < time.to_seconds(
            days=RENEWABLE_EXPIRE_DAYS
        ):
            return True

        return False


class AppPermissionApplySLZ(serializers.Serializer):
    # TODO 验证当前用户为 target_app_code 管理员
    target_app_code = serializers.CharField(label="", validators=[BKAppCodeValidator()])
    component_ids = serializers.ListField(
        child=serializers.IntegerField(),
        validators=[ComponentIDValidator()],
        allow_empty=False,
        required=True,
    )
    reason = serializers.CharField(allow_blank=True, required=False, default="")
    expire_days = serializers.ChoiceField(
        choices=PermissionApplyExpireDaysEnum.get_choices(),
        default=PermissionApplyExpireDaysEnum.SIX_MONTH.value,
    )


class AppPermissionRenewSLZ(serializers.Serializer):
    # TODO 验证当前用户为 target_app_code 管理员
    target_app_code = serializers.CharField(label="", validators=[BKAppCodeValidator()])
    component_ids = serializers.ListField(
        child=serializers.IntegerField(),
        allow_empty=False,
        required=True,
        max_length=100,
    )
    expire_days = serializers.ChoiceField(
        choices=PermissionApplyExpireDaysEnum.get_choices(),
        default=PermissionApplyExpireDaysEnum.SIX_MONTH.value,
    )


class AppPermissionQuerySLZ(serializers.Serializer):
    target_app_code = serializers.CharField(label="", validators=[BKAppCodeValidator()])
    expire_days_range = serializers.IntegerField(min_value=0, allow_null=True, required=False)


class AppPermissionApplyRecordQuerySLZ(serializers.Serializer):
    target_app_code = serializers.CharField(label="", validators=[BKAppCodeValidator()])
    applied_by = serializers.CharField(allow_blank=True, required=False)
    applied_time_start = TimestampField(allow_null=True, required=False)
    applied_time_end = TimestampField(allow_null=True, required=False)
    apply_status = serializers.ChoiceField(choices=ApplyStatusEnum.get_choices(), allow_blank=True, required=False)
    query = serializers.CharField(allow_blank=True, required=False)


class AppPermissionApplyRecordV1SLZ(AppPermissionApplyRecordSLZ):
    components = None

    class Meta(AppPermissionApplyRecordSLZ.Meta):
        fields = AppPermissionApplyRecordSLZ.Meta._common_fields<|MERGE_RESOLUTION|>--- conflicted
+++ resolved
@@ -31,11 +31,7 @@
     PermissionApplyExpireDaysEnum,
     PermissionStatusEnum,
 )
-<<<<<<< HEAD
-from apigateway.biz.slz_validators import BKAppCodeValidator
-=======
 from apigateway.biz.validators import BKAppCodeValidator
->>>>>>> 3225dcdf
 from apigateway.common.fields import TimestampField
 from apigateway.utils import time
 
