--- conflicted
+++ resolved
@@ -21,7 +21,6 @@
 from drf_yasg.utils import swagger_auto_schema
 from rest_framework import generics, status
 
-from apigateway.apis.open.resource_version import serializers
 from apigateway.apis.web.resource_version.serializers import ResourceVersionInfoSLZ
 from apigateway.apps.support.models import ResourceDoc, ResourceDocVersion
 from apigateway.biz.releaser import BatchReleaser, ReleaseError
@@ -30,6 +29,8 @@
 from apigateway.core.models import Release, ResourceVersion, Stage
 from apigateway.utils.access_token import get_user_access_token_from_request
 from apigateway.utils.responses import V1FailJsonResponse, V1OKJsonResponse
+
+from .serializers import ListResourceVersionOutputV1SLZ, QueryResourceVersionInputV1SLZ, ReleaseInputV1SLZ
 
 
 @method_decorator(
@@ -48,10 +49,9 @@
 )
 class ResourceVersionListCreateApi(generics.ListCreateAPIView):
     permission_classes = [GatewayRelatedAppPermission]
-    serializer_class = serializers.ReleaseV1SLZ
 
     def list(self, request, *args, **kwargs):
-        slz = serializers.QueryResourceVersionInputV1SLZ(data=request.query_params)
+        slz = QueryResourceVersionInputV1SLZ(data=request.query_params)
         slz.is_valid(raise_exception=True)
 
         versions = ResourceVersion.objects.filter_objects_fields(
@@ -59,7 +59,7 @@
             version=slz.validated_data.get("version"),
         )
         page = self.paginate_queryset(versions)
-        slz = serializers.ListResourceVersionOutputV1SLZ(page, many=True)
+        slz = ListResourceVersionOutputV1SLZ(page, many=True)
         return V1OKJsonResponse(data=self.paginator.get_paginated_data(slz.data))
 
     @transaction.atomic
@@ -89,16 +89,12 @@
 
 class ResourceVersionReleaseApi(generics.CreateAPIView):
     permission_classes = [GatewayRelatedAppPermission]
+    serializer_class = ReleaseInputV1SLZ
 
     @swagger_auto_schema(tags=["OpenAPI.ResourceVersion"])
     @transaction.atomic
-<<<<<<< HEAD
     def post(self, request, gateway_name: str, *args, **kwargs):
-        slz = serializers.ReleaseInputV1SLZ(data=request.data, context={"request": request})
-=======
-    def release(self, request, gateway_name: str, *args, **kwargs):
         slz = self.get_serializer(data=request.data, context={"request": request})
->>>>>>> 95b19630
         slz.is_valid(raise_exception=True)
 
         data = slz.validated_data
