--- conflicted
+++ resolved
@@ -140,7 +140,8 @@
         bk_app_codes = slz.validated_data.pop("bk_app_codes", None)
         language = slz.validated_data.get("extra_info", {}).get("language")
 
-<<<<<<< HEAD
+        related_app_code = None
+
         if settings.ENABLE_MULTI_TENANT_MODE:
             if slz.validated_data["tenant_mode"] == TenantModeEnum.GLOBAL.value:
                 # 只有运营租户下的用户能创建 全租户网关
@@ -158,9 +159,6 @@
             # set the tenant_mode/tenant_id if not in multi-tenant mode => the frontend can ignore these fields
             slz.validated_data["tenant_mode"] = TenantModeEnum.SINGLE.value
             slz.validated_data["tenant_id"] = TENANT_MODE_SINGLE_DEFAULT_TENANT_ID
-=======
-        related_app_code = None
->>>>>>> 227aa4df
 
         # if kind is programmable, create paas app
         if slz.validated_data.get("kind") == GatewayKindEnum.PROGRAMMABLE.value:
@@ -179,15 +177,9 @@
 
             app_code = slz.validated_data["name"]
             ok = create_paas_app(
-<<<<<<< HEAD
-                app_code=slz.validated_data["name"],
+                app_code=app_code,
                 language=language,
                 git_info=git_info,
-=======
-                app_code,
-                language,
-                git_info,
->>>>>>> 227aa4df
                 user_credentials=get_user_credentials_from_request(request),
             )
             if not ok:
