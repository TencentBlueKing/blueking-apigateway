# -*- coding: utf-8 -*-
#
# TencentBlueKing is pleased to support the open source community by making
# 蓝鲸智云 - API 网关(BlueKing - APIGateway) available.
# Copyright (C) 2017 THL A29 Limited, a Tencent company. All rights reserved.
# Licensed under the MIT License (the "License"); you may not use this file except
# in compliance with the License. You may obtain a copy of the License at
#
#     http://opensource.org/licenses/MIT
#
# Unless required by applicable law or agreed to in writing, software distributed under
# the License is distributed on an "AS IS" BASIS, WITHOUT WARRANTIES OR CONDITIONS OF ANY KIND,
# either express or implied. See the License for the specific language governing permissions and
# limitations under the License.
#
# We undertake not to change the open source license (MIT license) applicable
# to the current version of the project delivered to anyone in the future.
#
from django.utils.translation import gettext as _
from rest_framework import serializers

from apigateway.biz.released_resource import ReleasedResourceDataHandler
from apigateway.biz.validators import StageVarsValuesValidator
from apigateway.common.mixins.contexts import GetGatewayFromContextMixin
<<<<<<< HEAD
from apigateway.core.constants import STAGE_VAR_NAME_PATTERN
=======
from apigateway.core.constants import HOST_WITHOUT_SCHEME_PATTERN
from apigateway.core.models import ResourceVersion

from .constants import STAGE_VAR_FOR_PATH_PATTERN, STAGE_VAR_NAME_PATTERN


class StageVarsValuesValidator:
    """
    校验变量的值是否符合要求
    - 用作路径变量时：值应符合路径片段规则
    - 用作Host变量时：值应符合 Host 规则
    """

    def __call__(self, attrs):
        gateway = attrs["gateway"]
        stage_name = attrs["stage_name"]
        stage_vars = attrs["vars"]
        resource_version_id = attrs["resource_version_id"]

        used_stage_vars = ResourceVersion.objects.get_used_stage_vars(gateway.id, resource_version_id)
        if not used_stage_vars:
            return

        for key in used_stage_vars["in_path"]:
            if key not in stage_vars:
                raise serializers.ValidationError(
                    _("环境【{stage_name}】中，环境变量【{key}】在发布版本的资源配置中被用作路径变量，必须存在。").format(stage_name=stage_name, key=key),
                )
            if not STAGE_VAR_FOR_PATH_PATTERN.match(stage_vars[key]):
                raise serializers.ValidationError(
                    _("环境【{stage_name}】中，环境变量【{key}】在发布版本的资源配置中被用作路径变量，变量值不是一个合法的 URL 路径片段。").format(
                        stage_name=stage_name,
                        key=key,
                    ),
                )

        for key in used_stage_vars["in_host"]:
            _value = stage_vars.get(key)
            if not _value:
                raise serializers.ValidationError(
                    _("环境【{stage_name}】中，环境变量【{key}】在发布版本的资源配置中被用作 Host 变量，不能为空。").format(
                        stage_name=stage_name, key=key
                    ),
                )
            if not HOST_WITHOUT_SCHEME_PATTERN.match(_value):
                raise serializers.ValidationError(
                    _('环境【{stage_name}】中，环境变量【{key}】在发布版本的资源配置中被用作 Host 变量，变量值不是一个合法的 Host（不包含"http(s)://"）。').format(
                        stage_name=stage_name,
                        key=key,
                    )
                )
>>>>>>> 13c7a820


class StageVarsValidator(GetGatewayFromContextMixin):
    """
    Stage Serializer 中校验 vars 变量
    """

    requires_context = True

    def __call__(self, attrs: dict, serializer):
        gateway = self._get_gateway(serializer)
        instance = getattr(serializer, "instance", None)

        self._validate_vars_keys(attrs["vars"])
        self._validate_vars_values(attrs["vars"], gateway, instance)

    def _validate_vars_keys(self, _vars: dict):
        """
        校验变量的 key 是否符合正则表达式
        """
        for key in _vars.keys():
            if not STAGE_VAR_NAME_PATTERN.match(key):
                raise serializers.ValidationError(
                    _("变量名【{key}】非法，应由字母、数字、下划线（_）组成，首字符必须是字母，长度小于50个字符。").format(key=key),
                )

    def _validate_vars_values(self, _vars: dict, gateway, instance):
        """
        校验变量的值是否符合要求
        - 用作路径变量时：值应符合路径片段规则
        - 用作Host变量时：值应符合 Host 规则
        """
        if not instance:
            return

        stage_id = instance.id
        stage_release = ReleasedResourceDataHandler.get_stage_release(gateway, [stage_id]).get(stage_id)
        if not stage_release:
            return

        validator = StageVarsValuesValidator()
        validator(
            {
                "gateway": gateway,
                "stage_name": instance.name,
                "vars": _vars,
                "resource_version_id": stage_release["resource_version_id"],
            }
        )<|MERGE_RESOLUTION|>--- conflicted
+++ resolved
@@ -22,61 +22,8 @@
 from apigateway.biz.released_resource import ReleasedResourceDataHandler
 from apigateway.biz.validators import StageVarsValuesValidator
 from apigateway.common.mixins.contexts import GetGatewayFromContextMixin
-<<<<<<< HEAD
-from apigateway.core.constants import STAGE_VAR_NAME_PATTERN
-=======
-from apigateway.core.constants import HOST_WITHOUT_SCHEME_PATTERN
-from apigateway.core.models import ResourceVersion
 
-from .constants import STAGE_VAR_FOR_PATH_PATTERN, STAGE_VAR_NAME_PATTERN
-
-
-class StageVarsValuesValidator:
-    """
-    校验变量的值是否符合要求
-    - 用作路径变量时：值应符合路径片段规则
-    - 用作Host变量时：值应符合 Host 规则
-    """
-
-    def __call__(self, attrs):
-        gateway = attrs["gateway"]
-        stage_name = attrs["stage_name"]
-        stage_vars = attrs["vars"]
-        resource_version_id = attrs["resource_version_id"]
-
-        used_stage_vars = ResourceVersion.objects.get_used_stage_vars(gateway.id, resource_version_id)
-        if not used_stage_vars:
-            return
-
-        for key in used_stage_vars["in_path"]:
-            if key not in stage_vars:
-                raise serializers.ValidationError(
-                    _("环境【{stage_name}】中，环境变量【{key}】在发布版本的资源配置中被用作路径变量，必须存在。").format(stage_name=stage_name, key=key),
-                )
-            if not STAGE_VAR_FOR_PATH_PATTERN.match(stage_vars[key]):
-                raise serializers.ValidationError(
-                    _("环境【{stage_name}】中，环境变量【{key}】在发布版本的资源配置中被用作路径变量，变量值不是一个合法的 URL 路径片段。").format(
-                        stage_name=stage_name,
-                        key=key,
-                    ),
-                )
-
-        for key in used_stage_vars["in_host"]:
-            _value = stage_vars.get(key)
-            if not _value:
-                raise serializers.ValidationError(
-                    _("环境【{stage_name}】中，环境变量【{key}】在发布版本的资源配置中被用作 Host 变量，不能为空。").format(
-                        stage_name=stage_name, key=key
-                    ),
-                )
-            if not HOST_WITHOUT_SCHEME_PATTERN.match(_value):
-                raise serializers.ValidationError(
-                    _('环境【{stage_name}】中，环境变量【{key}】在发布版本的资源配置中被用作 Host 变量，变量值不是一个合法的 Host（不包含"http(s)://"）。').format(
-                        stage_name=stage_name,
-                        key=key,
-                    )
-                )
->>>>>>> 13c7a820
+from .constants import STAGE_VAR_NAME_PATTERN
 
 
 class StageVarsValidator(GetGatewayFromContextMixin):
