--- conflicted
+++ resolved
@@ -389,7 +389,6 @@
         return OKJsonResponse(data=slz.data)
 
 
-<<<<<<< HEAD
 @method_decorator(
     name="get",
     decorator=swagger_auto_schema(
@@ -450,7 +449,8 @@
 
         output_slz = self.get_serializer(data)
         return OKJsonResponse(data=output_slz.data)
-=======
+
+
 class MCPServerAppPermissionQuerySetMixin:
     def get_queryset(self):
         return MCPServerAppPermission.objects.filter(
@@ -629,5 +629,4 @@
 
             MCPServerHandler.sync_permissions(kwargs["mcp_server_id"])
 
-        return OKJsonResponse(status=status.HTTP_204_NO_CONTENT)
->>>>>>> 02a2d1e0
+        return OKJsonResponse(status=status.HTTP_204_NO_CONTENT)