--- conflicted
+++ resolved
@@ -16,64 +16,44 @@
 # We undertake not to change the open source license (MIT license) applicable
 # to the current version of the project delivered to anyone in the future.
 #
-<<<<<<< HEAD
-import json
-from typing import Dict, Optional
-=======
 import copy
 import json
 import logging
 from typing import Dict, List, Optional
 from urllib.parse import urlparse
->>>>>>> e27d208c
+
+from django.conf import settings
+import json
+from typing import Dict, Optional
 
 from django.conf import settings
 from django.utils.translation import get_language
 
-<<<<<<< HEAD
 from apigateway.utils.user_credentials import UserCredentials
-=======
+
+from apigateway.utils.user_credentials import UserCredentials
+
 from apigateway.common.error_codes import error_codes
 from apigateway.common.tenant.request import gen_operation_tenant_header
 from apigateway.utils.local import local
 
 logger = logging.getLogger("component")
->>>>>>> e27d208c
 
 
-def gen_gateway_headers(with_operation_tenant_headers: bool = False) -> Dict[str, str]:
-    headers = {
-        "Content-Type": "application/json",
-        "X-Bkapi-Authorization": json.dumps(
-            {
-                "bk_app_code": settings.BK_APP_CODE,
-                "bk_app_secret": settings.BK_APP_SECRET,
-            }
-        ),
-    }
-    language = get_language()
-    if language:
-<<<<<<< HEAD
-        request.headers["Accept-Language"] = language
-
-
-def gen_gateway_headers(user_credentials: Optional[UserCredentials] = None) -> Dict[str, str]:
+def gen_gateway_headers(with_operation_tenant_headers: bool = False, user_credentials: Optional[UserCredentials] = None) -> Dict[str, str]:
     bk_api_authorization = {
         "bk_app_code": settings.BK_APP_CODE,
         "bk_app_secret": settings.BK_APP_SECRET,
     }
     if user_credentials:
         bk_api_authorization.update(user_credentials.to_dict())
+
     headers = {
         "Content-Type": "application/json",
         "X-Bkapi-Authorization": json.dumps(bk_api_authorization),
     }
     language = get_language()
     if language:
-        headers["Accept-Language"] = language
-
-    return headers
-=======
         headers["Accept-Language"] = language
 
     if with_operation_tenant_headers:
@@ -184,4 +164,4 @@
         )
 
     return resp_data["data"]
->>>>>>> e27d208c
+
