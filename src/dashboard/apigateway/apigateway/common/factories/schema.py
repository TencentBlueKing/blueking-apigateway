#
# TencentBlueKing is pleased to support the open source community by making
# 蓝鲸智云 - API 网关(BlueKing - APIGateway) available.
# Copyright (C) 2017 THL A29 Limited, a Tencent company. All rights reserved.
# Licensed under the MIT License (the "License"); you may not use this file except
# in compliance with the License. You may obtain a copy of the License at
#
#     http://opensource.org/licenses/MIT
#
# Unless required by applicable law or agreed to in writing, software distributed under
# the License is distributed on an "AS IS" BASIS, WITHOUT WARRANTIES OR CONDITIONS OF ANY KIND,
# either express or implied. See the License for the specific language governing permissions and
# limitations under the License.
#
# We undertake not to change the open source license (MIT license) applicable
# to the current version of the project delivered to anyone in the future.
#
from django.utils.translation import gettext as _

from apigateway.common.error_codes import error_codes
from apigateway.core.constants import ProxyTypeEnum
from apigateway.schema import instances
from apigateway.schema.models import Schema


class SchemaFactory:
    def _get_schema_instance(self, obj):
        try:
            return Schema.objects.get(name=obj.name, type=obj.type, version=obj.version)
        except Schema.DoesNotExist:
            raise error_codes.INTERNAL.format(_("Schema 不存在。"), replace=True)

    def get_proxy_schema(self, proxy_type):
        if proxy_type == ProxyTypeEnum.HTTP.value:
            return self._get_schema_instance(instances.ProxyHTTP())
        elif proxy_type == ProxyTypeEnum.MOCK.value:
            return self._get_schema_instance(instances.ProxyMock())
        raise error_codes.INVALID_ARGUMENT.format(f"unsupported proxy_type: {proxy_type}")

    def get_context_api_bkauth_schema(self):
        return self._get_schema_instance(instances.ContextAPIBKAuth())

    def get_context_resource_bkauth_schema(self):
        return self._get_schema_instance(instances.ContextResourceBKAuth())

    def get_context_stage_proxy_http_schema(self):
        return self._get_schema_instance(instances.ContextStageProxyHTTP())

    def get_context_stage_rate_limit_schema(self):
        return self._get_schema_instance(instances.ContextStageRateLimit())

    def get_context_api_feature_flag_schema(self):
        return self._get_schema_instance(instances.ContextAPIFeatureFlag())

<<<<<<< HEAD
=======
    def get_access_strategy_schema(self, access_strategy_type):
        if access_strategy_type == AccessStrategyTypeEnum.IP_ACCESS_CONTROL.value:
            return self._get_schema_instance(instances.AccessStrategyIPAccessControl())

        elif access_strategy_type == AccessStrategyTypeEnum.RATE_LIMIT.value:
            return self._get_schema_instance(instances.AccessStrategyRateLimit())

        elif access_strategy_type == AccessStrategyTypeEnum.USER_VERIFIED_UNREQUIRED_APPS.value:
            return self._get_schema_instance(instances.AccessStrategyUserVerifiedUnrequiredApps())

        elif access_strategy_type == AccessStrategyTypeEnum.ERROR_STATUS_CODE_200.value:
            return self._get_schema_instance(instances.AccessStrategyErrorStatusCode200())

        elif access_strategy_type == AccessStrategyTypeEnum.CORS.value:
            return self._get_schema_instance(instances.AccessStrategyCORS())

        elif access_strategy_type == AccessStrategyTypeEnum.CIRCUIT_BREAKER.value:
            return self._get_schema_instance(instances.AccessStrategyCircuitBreaker())

        raise error_codes.INVALID_ARGUMENT.format(f"unsupported access_strategy_type: {access_strategy_type}")

>>>>>>> 434e1d2f
    def get_monitor_alarm_strategy_schema(self):
        return self._get_schema_instance(instances.MonitorAlarmStrategy())

    def get_monitor_alarm_filter_schema(self):
        return self._get_schema_instance(instances.MonitorAlarmFilter())

    def get_api_sdk_schema(self):
        return self._get_schema_instance(instances.APISDK())

    def get_micro_gateway_schema(self):
        return self._get_schema_instance(instances.MicroGateway())<|MERGE_RESOLUTION|>--- conflicted
+++ resolved
@@ -52,30 +52,6 @@
     def get_context_api_feature_flag_schema(self):
         return self._get_schema_instance(instances.ContextAPIFeatureFlag())
 
-<<<<<<< HEAD
-=======
-    def get_access_strategy_schema(self, access_strategy_type):
-        if access_strategy_type == AccessStrategyTypeEnum.IP_ACCESS_CONTROL.value:
-            return self._get_schema_instance(instances.AccessStrategyIPAccessControl())
-
-        elif access_strategy_type == AccessStrategyTypeEnum.RATE_LIMIT.value:
-            return self._get_schema_instance(instances.AccessStrategyRateLimit())
-
-        elif access_strategy_type == AccessStrategyTypeEnum.USER_VERIFIED_UNREQUIRED_APPS.value:
-            return self._get_schema_instance(instances.AccessStrategyUserVerifiedUnrequiredApps())
-
-        elif access_strategy_type == AccessStrategyTypeEnum.ERROR_STATUS_CODE_200.value:
-            return self._get_schema_instance(instances.AccessStrategyErrorStatusCode200())
-
-        elif access_strategy_type == AccessStrategyTypeEnum.CORS.value:
-            return self._get_schema_instance(instances.AccessStrategyCORS())
-
-        elif access_strategy_type == AccessStrategyTypeEnum.CIRCUIT_BREAKER.value:
-            return self._get_schema_instance(instances.AccessStrategyCircuitBreaker())
-
-        raise error_codes.INVALID_ARGUMENT.format(f"unsupported access_strategy_type: {access_strategy_type}")
-
->>>>>>> 434e1d2f
     def get_monitor_alarm_strategy_schema(self):
         return self._get_schema_instance(instances.MonitorAlarmStrategy())
 
