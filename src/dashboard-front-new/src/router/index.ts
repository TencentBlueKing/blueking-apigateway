--- conflicted
+++ resolved
@@ -6,15 +6,10 @@
 
 const Home = () => import(/* webpackChunkName: "Home" */ '@/views/home.vue');
 const ApigwMain = () => import(/* webpackChunkName: 'apigw-main'*/'@/views/main.vue');
-<<<<<<< HEAD
 const ApigwResource = () => import(/* webpackChunkName: 'apigw-main'*/'@/views/resource/setting/index.vue');
 const ApigwResourceEdit = () => import(/* webpackChunkName: 'apigw-doc'*/'@/views/resource/setting/edit.vue');
 const apigwResourceVersion = () => import(/* webpackChunkName: 'apigw-main'*/'@/views/resource/version/index.vue');
-=======
-const ApigwResource = () => import(/* webpackChunkName: 'apigw-main'*/'@/views/resource/index.vue');
-const ApigwResourceEdit = () => import(/* webpackChunkName: 'apigw-doc'*/'@/views/resource/edit.vue');
 const ApigwResourceImport = () => import(/* webpackChunkName: 'apigw-doc'*/'@/views/resource/import.vue');
->>>>>>> fbff0019
 const apigwStageOverview = () => import(/* webpackChunkName: 'apigw-env'*/'@/views/stage/overview/index.vue');
 const apigwStageDetail = () => import(/* webpackChunkName: 'apigw-env'*/'@/views/stage/overview/detail-mode/index.vue');
 const apigwReleaseHistory = () => import(/* webpackChunkName: 'apigw-env'*/'@/views/stage/published/index.vue');
@@ -144,7 +139,6 @@
         },
       },
       {
-<<<<<<< HEAD
         path: '/:id/version',
         name: 'apigwResourceVersion',
         component: apigwResourceVersion,
@@ -152,7 +146,9 @@
           title: '资源版本',
           matchRoute: 'apigwResourceVersion',
           isCustomTopbar: 'resourceVersionOverview',
-=======
+        },
+      },
+      {
         path: '/:id/resource/import',
         name: 'apigwResourceImport',
         component: ApigwResourceImport,
@@ -160,7 +156,6 @@
           title: '导入资源配置',
           matchRoute: 'apigwResource',
           showBackIcon: true,
->>>>>>> fbff0019
         },
       },
     ],
