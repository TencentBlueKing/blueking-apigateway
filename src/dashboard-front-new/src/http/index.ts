export * from './user';
export * from './gateway';
export * from './resource';
export * from './stage';
export * from './backends';
<<<<<<< HEAD
export * from './plugin-manage';
export * from './permission';
=======
export * from './online-test';
export * from './plugin-manage';
>>>>>>> 7be4dc41
<|MERGE_RESOLUTION|>--- conflicted
+++ resolved
@@ -3,10 +3,6 @@
 export * from './resource';
 export * from './stage';
 export * from './backends';
-<<<<<<< HEAD
-export * from './plugin-manage';
-export * from './permission';
-=======
 export * from './online-test';
 export * from './plugin-manage';
->>>>>>> 7be4dc41
+export * from './permission';