--- conflicted
+++ resolved
@@ -4,11 +4,7 @@
 export * from './stage';
 export * from './backends';
 export * from './online-test';
-<<<<<<< HEAD
 export * from './logs';
 export * from './plugin-manage';
-=======
-export * from './plugin-manage';
 export * from './permission';
-export * from './basic-info';
->>>>>>> 1aba4a9b
+export * from './basic-info';