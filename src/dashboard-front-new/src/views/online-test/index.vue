--- conflicted
+++ resolved
@@ -642,12 +642,9 @@
 };
 
 const destroyEvent = () => {
-<<<<<<< HEAD
   const container = document.querySelector('.default-header-view');
   container?.removeEventListener('scroll', controlToggle);
-=======
   headerViewRef.value?.removeEventListener('scroll', controlToggle);
->>>>>>> 1aba4a9b
 };
 
 // 获取按钮底部距离
