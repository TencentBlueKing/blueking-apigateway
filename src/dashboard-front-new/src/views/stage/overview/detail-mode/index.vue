--- conflicted
+++ resolved
@@ -92,11 +92,7 @@
               <template #content>
                 <bk-dropdown-menu ext-cls="stage-more-actions">
                   <bk-dropdown-item
-<<<<<<< HEAD
-                    @click="handleStageUnlist()"
                     :ext-cls="formatOffShelf"
-=======
-                    :ext-cls="{ disabled: stageData.release.status === 'unreleased' || stageData.status === 0 }"
                     v-bk-tooltips="
                       stageData.release.status === 'unreleased' ?
                         t('尚未发布，不可下架') :
@@ -104,7 +100,6 @@
                           t('已下架') :
                           t('下架环境')"
                     @click="handleStageUnlist()"
->>>>>>> b7fb48b5
                   >
                     {{ t('下架') }}
                   </bk-dropdown-item>
@@ -154,13 +149,8 @@
 
       <!-- 发布资源至环境 -->
       <release-sideslider
-<<<<<<< HEAD
-        ref="releaseSidesliderRef"
-        :current-assets="stageData"
-=======
         :current-assets="stageData"
         ref="releaseSidesliderRef"
->>>>>>> b7fb48b5
         @release-success="handleReleaseSuccess"
       />
     </div>
@@ -231,8 +221,8 @@
 const apigwId = +route.params.id;
 
 const formatOffShelf = computed(() => {
-  if (['unreleased', 'failure'].includes(stageData.value.release.status)) {
-    return 'off-shelf-disabled';
+  if (['unreleased', 'failure', 0].includes(stageData.value.release.status)) {
+    return 'disabled';
   }
   return '';
 });
@@ -273,17 +263,9 @@
 
 // 下架环境
 const handleStageUnlist = async () => {
-<<<<<<< HEAD
-  if (['unreleased', 'failure'].includes(stageData.value.release.status)) {
+  if (['unreleased', 'failure', 0].includes(stageData.value.release.status)) {
     return;
   }
-=======
-  showDropdown.value = false;
-  if (stageData.value.release.status === 'unreleased' || stageData.value.status === 0) { // 未发布 已下架
-    return;
-  }
-
->>>>>>> b7fb48b5
   InfoBox({
     title: t('确认下架吗？'),
     onConfirm: async () => {
@@ -466,8 +448,10 @@
 
 .stage-more-actions {
   :deep(.disabled) {
-    color: #c9cacf;
-    background: #f5f7fa;
+    color: #c4c6cc !important;
+    background-color: #fff !important;
+    border-color: #dcdee5 !important;
+    cursor: not-allowed;
   }
 }
 
@@ -478,11 +462,4 @@
     font-size: 16px;
   }
 }
-
-.off-shelf-disabled {
-  color: #c4c6cc !important;
-  background-color: #fff !important;
-  border-color: #dcdee5 !important;
-  cursor: not-allowed;
-}
 </style>