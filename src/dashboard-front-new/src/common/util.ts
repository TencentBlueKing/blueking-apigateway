import dayjs from 'dayjs';
import { Message } from 'bkui-vue';
<<<<<<< HEAD
// import JSZip from 'jszip';
// import FileSaver from 'file-saver';
// import axios from 'axios';
=======
import i18n from '@/language/i18n';

const { t } = i18n.global;
>>>>>>> 8058ef5e

// 获取 cookie object
export function getCookies(strCookie = document.cookie): any {
  if (!strCookie) {
    return {};
  }
  const arrCookie = strCookie.split('; ');// 分割
  const cookiesObj = {};
  arrCookie.forEach((cookieStr) => {
    const arr = cookieStr.split('=');
    const [key, value] = arr;
    if (key) {
      cookiesObj[key] = value;
    }
  });
  return cookiesObj;
}

/**
 * 检查是不是 object 类型
 * @param item
 * @returns {boolean}
 */
export function isObject(item: any) {
  return Object.prototype.toString.apply(item) === '[object Object]';
}


/**
 * 深度合并多个对象
 * @param objectArray 待合并列表
 * @returns {object} 合并后的对象
 */
export function deepMerge(...objectArray: object[]) {
  return objectArray.reduce((acc, obj) => {
    Object.keys(obj || {}).forEach((key) => {
      const pVal = acc[key];
      const oVal = obj[key];

      if (isObject(pVal) && isObject(oVal)) {
        acc[key] = deepMerge(pVal, oVal);
      } else {
        acc[key] = oVal;
      }
    });

    return acc;
  }, {});
}

/**
 * 时间格式化
 * @param val 待格式化时间
 * @param format 格式
 * @returns 格式化后的时间
 */
export function timeFormatter(val: string, format = 'YYYY-MM-DD HH:mm:ss') {
  return val ? dayjs(val).format(format) : '--';
}

/**
 * 对象转为 url query 字符串
 *
 * @param {*} param 要转的参数
 * @param {string} key key
 *
 * @return {string} url query 字符串
 */
export function json2Query(param: any, key?: any) {
  const mappingOperator = '=';
  const separator = '&';
  let paramStr = '';
  if (
    param instanceof String
      || typeof param === 'string'
      || param instanceof Number
      || typeof param === 'number'
      || param instanceof Boolean
      || typeof param === 'boolean'
  ) {
    // @ts-ignore
    paramStr += separator + key + mappingOperator + encodeURIComponent(param);
  } else {
    if (param) {
      Object.keys(param).forEach((p) => {
        const value = param[p];
        const k = key === null || key === '' || key === undefined
          ? p
          : key + (param instanceof Array ? `[${p}]` : `.${p}`);
        paramStr += separator + json2Query(value, k);
      });
    }
  }
  return paramStr.substr(1);
}

/**
 * 复制
 * @param {Object} value 复制内容
 */
export function copy(value: string) {
  if (!value) {
    Message({ theme: 'warning', message: t('暂无可复制数据'), delay: 2000, dismissable: false });
    return;
  }
  const el = document.createElement('textarea');
  el.value = value;
  el.setAttribute('readonly', '');
  el.style.position = 'absolute';
  el.style.left = '-9999px';
  document.body.appendChild(el);
  const selected = document.getSelection().rangeCount > 0 ? document.getSelection().getRangeAt(0) : false;
  el.select();
  document.execCommand('copy');
  document.body.removeChild(el);
  if (selected) {
    document.getSelection().removeAllRanges();
    document.getSelection().addRange(selected);
  }
  Message({ theme: 'primary', message: t('复制成功'), delay: 2000, dismissable: false });
}

/**
 * 导出下载公共方法
 * @param {Object} res 接口返回值
 */
export const blobDownLoad = async (res: any) => {
  if (res.ok) {
    const blob: any = await res.blob();
    const disposition = res.headers.get('Content-Disposition') || '';
    const url = URL.createObjectURL(blob);
    const elment = document.createElement('a');
    // eslint-disable-next-line prefer-destructuring
    elment.download = (disposition.match(/filename="(\S+?)"/) || [])[1];
    elment.href = url;
    elment.click();
    URL.revokeObjectURL(blob);
    return Promise.resolve({ success: true });
  }

  const errorInfo = await res.json();
  return Promise.reject(errorInfo);
};

/**
 * 将文件 url 格式转换为 Bolb 类型格式 或者 arraybuffer 格式
 * @param fileUrl 文件完整地址
 */
// const getFileData  = (fileUrl: string) => {
//   return new Promise((resolve, reject) => {
//     fetch(fileUrl, {
//       method: 'GET',
//     }).then((res: any) => {
//       if (res.ok) {
//         resolve(res.blob());
//       } else {
//         reject(res);
//       }
//     }).
//       catch((e: Error) => {
//         reject(e);
//       });
//   });
// };

/**
 * 根据文件url批量压缩下载成zip包
 * @param fileList 文件列表[{fileUrl: 'xxxxx', fileName: '文件1'}, {fileUrl: 'xxxxx', fileName: '文件2'}]
 * @param zipName 压缩包名如 测试.zip
 */
// export const zipDownload = async (fileList: any[], zipName: string) => {
//   const zip = new JSZip();
//   const promises: any = [];
//   fileList.forEach((item: any) => {
//     const promise = getFileData(item.fileUrl).then((res: any) => {
//       zip.file(String(item.fileName), res, { binary: true });
//     });
//     promises.push(promise);
//   });

//   Promise.all(promises).then(() => {
//     // 生成zip文件
//     zip.generateAsync({
//       type: 'blob',
//       compression: 'DEFLATE',  // STORE: 默认不压缩， DEFLATE：需要压缩
//       compressionOptions: {
//         level: 9,         // 压缩等级 1~9   1 压缩速度最快， 9 最优压缩方式
//       },
//     }).then((res: any) => {
//       FileSaver.saveAs(res, zipName);
//     });
//   });
// };

/**
 * 对元素为对象的数组进行简单排序
 */
export function sortByKey(list: any = [], key: string | number) {
  let sortKeys = list.map((item: any) => {
    return item[key].toLowerCase();
  });
  sortKeys = [...new Set(sortKeys)]; // 去除重复key
  sortKeys.sort(); // 排序

  const results: any[] = [];
  sortKeys.forEach((sortItem: any) => {
    list.forEach((item: any) => {
      if (item[key].toLowerCase() === sortItem) {
        results.push(item);
      }
    });
  });
  return results;
}
/**
 * 读取文件内容
 * @param {Object} file file文件对象
 */
export const getStrFromFile = (file: any) => {
  let resolveFn: Function = () => {};
  const PromiseFunc = new Promise(resolve => resolveFn = resolve);
  // ▼ new 一个 FileReader
  // ▼ 然后监听 onload 事件，从中取得文本内容
  const oReader = Object.assign(new FileReader(), {
    onload(event: any) {
      resolveFn(event.target.result);
    },
  });
  oReader.readAsText(file);
  return PromiseFunc;
};<|MERGE_RESOLUTION|>--- conflicted
+++ resolved
@@ -1,14 +1,12 @@
 import dayjs from 'dayjs';
 import { Message } from 'bkui-vue';
-<<<<<<< HEAD
 // import JSZip from 'jszip';
 // import FileSaver from 'file-saver';
 // import axios from 'axios';
-=======
 import i18n from '@/language/i18n';
 
 const { t } = i18n.global;
->>>>>>> 8058ef5e
+
 
 // 获取 cookie object
 export function getCookies(strCookie = document.cookie): any {
