--- conflicted
+++ resolved
@@ -141,7 +141,6 @@
 };
 
 /**
-<<<<<<< HEAD
  * 对元素为对象的数组进行简单排序
  */
 export function sortByKey(list: any = [], key: string | number) {
@@ -161,7 +160,7 @@
   });
   return results;
 }
-=======
+/**
  * 读取文件内容
  * @param {Object} file file文件对象
  */
@@ -177,5 +176,4 @@
   });
   oReader.readAsText(file);
   return PromiseFunc;
-};
->>>>>>> 9911026c
+};