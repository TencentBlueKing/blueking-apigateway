--- conflicted
+++ resolved
@@ -352,7 +352,6 @@
   return PromiseFunc;
 };
 
-<<<<<<< HEAD
 
 export const is24HoursAgo = (dateString: string) => {
   // 将日期字符串转换为 Date 对象
@@ -369,7 +368,7 @@
 
   // 判断时间差是否大于等于24小时
   return hours >= 24;
-=======
+};
 /**
  * 根据请求方法返回tab的对应主题
  * @param methods 请求方法
@@ -395,5 +394,4 @@
       break;
   };
   return theme;
->>>>>>> 6da3dd22
 };