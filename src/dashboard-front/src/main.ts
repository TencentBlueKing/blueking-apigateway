--- conflicted
+++ resolved
@@ -12,14 +12,11 @@
 
 // 全量引入 bkui-vue
 import bkui from 'bkui-vue';
-<<<<<<< HEAD
-=======
 // import bkui, { bkTooltips, overflowTitle } from 'bkui-vue';
 // 全量引入 bkui-vue 样式
 import 'bkui-vue/dist/style.css';
 // 多租户人员选择器样式
 import '@blueking/bk-user-selector/vue3/vue3.css';
->>>>>>> e27d208c
 // 图标
 import './assets/iconfont/style.css';
 // highlight.js 代码高亮风格
