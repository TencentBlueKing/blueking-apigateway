/*
 * TencentBlueKing is pleased to support the open source community by making
 * 蓝鲸智云 - API 网关(BlueKing - APIGateway) available.
 * Copyright (C) 2025 Tencent. All rights reserved.
 * Licensed under the MIT License (the "License"); you may not use this file except
 * in compliance with the License. You may obtain a copy of the License at
 *
 *     http://opensource.org/licenses/MIT
 *
 * Unless required by applicable law or agreed to in writing, software distributed under
 * the License is distributed on an "AS IS" BASIS, WITHOUT WARRANTIES OR CONDITIONS OF ANY KIND,
 * either express or implied. See the License for the specific language governing permissions and
 * limitations under the License.
 *
 * We undertake not to change the open source license (MIT license) applicable
 * to the current version of the project delivered to anyone in the future.
 */

<template>
  <div v-show="!gatewayStore.isProgrammableGateway">
    <ResourceSettingTopBar
      :current-source="curResource"
      :is-detail="isDetail"
      :latest="versionConfigs.needNewVersion"
      :show-new-tips="!!tableData.length"
    />
    <div
      id="resourceId"
      class="resource-container page-wrapper-padding"
      :class="[
        isDragging ? 'dragging' : '',
        isDetail && !isShowLeft ? 'welt' : ''
      ]"
    >
      <div
        id="resourceLf"
        :style="{ minWidth: isDetail ? isShowLeft ? '320px' : '0' : '100%' }"
        class="resource-container-lf"
      >
        <BkAlert
          v-show="versionConfigs.needNewVersion && !isDetail"
          class="mb-20px"
          theme="warning"
        >
          <template #title>
            {{ versionConfigs.versionMessage }}
            <BkButton
              v-if="versionConfigs.needNewVersion"
              text
              theme="primary"
              @click="handleCreateResourceVersion"
            >
              {{ t('立即生成版本') }}
            </BkButton>
          </template>
        </BkAlert>
        <div class="operate">
          <div class="flex-grow-1 flex items-center">
            <div class="mr-8px">
              <BkButton
                v-show="isShowLeft && !showBatch"
                class="w-142px"
                :class="{ 'super-big-button': isDetail }"
                theme="primary"
                @click="handleCreateResource"
              >
                {{ t('新建') }}
              </BkButton>
            </div>
            <BkButton
              v-show="!showBatch"
              class="mr-8px"
              @click="handleShowBatch"
            >
              {{ t('批量操作') }}
            </BkButton>
            <div
              v-show="showBatch"
              class="batch-status"
            >
              <BkButton
                class="mr-8px"
                @click="() => handleBatchOperate('edit')"
              >
                {{ t('编辑资源') }}
              </BkButton>
              <BkButton
                class="mr-8px"
                @click="() => handleBatchOperate('delete')"
              >
                {{ t('删除资源') }}
              </BkButton>
            </div>
            <AgDropdown
              v-show="isDetail && isShowLeft"
              :text="t('更多')"
            >
              <div class="nest-dropdown">
                <AgDropdown
                  :dropdown-list="importDropData"
                  is-text
                  :text="t('导入')"
                  placement="right-start"
                  @on-change="handleImport"
                />
                <AgDropdown
                  :dropdown-list="exportDropData"
                  is-text
                  :text="t('导出')"
                  placement="right-start"
                  @on-change="handleExport"
                />
              </div>
            </AgDropdown>
            <section
              v-show="!isDetail"
              class="flex items-center"
            >
              <AgDropdown
                v-show="!showBatch"
                :dropdown-list="importDropData"
                :text="t('导入')"
                @on-change="handleImport"
              />
              <AgDropdown
                :dropdown-list="exportDropData"
                :text="t('导出')"
                @on-change="handleExport"
              />
            </section>

            <span
              v-show="!isDetail"
              class="split-line"
              :class="[showBatch ? 'batch' : '']"
            />

            <div
              v-show="!showBatch && !isDetail"
              class="operate-btn-wrapper"
            >
              <BkButton
                class="operate-btn mr-8px"
                @click="handleShowDiff"
              >
                <AgIcon name="chayiduibi-shixin" />
                {{ t('与历史版本对比') }}
              </BkButton>

              <BkBadge
                v-if="versionConfigs.needNewVersion"
                dot
                position="top-right"
                theme="danger"
              >
                <BkButton
                  v-bk-tooltips="{
                    content: t('资源有更新，可生成新版本'),
                  }"
                  class="operate-btn"
                  @click="handleCreateResourceVersion"
                >
                  <AgIcon name="version" />
                  {{ t('生成版本') }}
                </BkButton>
              </BkBadge>
              <BkButton
                v-else
                v-bk-tooltips="{
                  content: t('资源无更新，无需生成版本'),
                }"
                disabled
                class="operate-btn"
              >
                <AgIcon name="version" />
                {{ t('生成版本') }}
              </BkButton>
            </div>
            <BkButton
              v-show="showBatch"
              class="operate-btn"
              outline
              theme="primary"
              @click="handleOutBatch"
            >
              <AgIcon name="chahao" />
              {{ t('退出批量编辑') }}
            </BkButton>
          </div>
          <div class="search-select-wrap">
            <BkSearchSelect
              v-show="!isDetail"
              v-model="searchValue"
              :data="searchData"
              :placeholder="t('请输入资源名称或选择条件搜索, 按Enter确认')"
              :value-split-code="'+'"
              class="w-full! bg-#fff!"
              unique-select
            />
          </div>
        </div>
        <BkSearchSelect
          v-show="isDetail && isShowLeft"
          v-model="searchValue"
          :data="searchData"
          :placeholder="t('请输入资源名称或选择条件搜索, 按Enter确认')"
          :value-split-code="'+'"
          class="mb-15px bg-#fff"
          unique-select
        />

        <div
          v-show="isShowLeft"
          class="left-wrapper"
        >
          <AgTable
            ref="tableRef"
            v-model:selected-row-keys="selectedRowKeys"
            :source="getTableData"
            :columns="columns"
            row-key="id"
            :filter-row="null"
            hover
            @filter-change="handleFilterChange"
            @select-change="handleSelectChange"
            @sort-change="handleSortChange"
          />
        </div>

        <div
          v-show="isShowLeft"
          class="toggle-button toggle-button-lf"
          :class="[!isDetail ? 'active' : '']"
          :style="{ right: !isDetail ? '-24px' : '-22px' }"
          @click="handleToggleLf"
        >
          <AgIcon
            class="icon"
            name="ag-arrow-left"
          />
        </div>
      </div>

      <div
        v-show="isDetail && isShowLeft"
        id="resourceLine"
        class="demarcation-button"
        draggable="true"
      >
        <span>......</span>
      </div>

      <div
        v-show="isDetail"
        id="resourceRg"
        class="resource-container-rg flex-grow-1"
        :class="[isDragging ? 'dragging' : '']"
      >
        <div
          class="toggle-button toggle-button-rg"
          :class="[!isShowLeft ? 'active' : '']"
          @click="handleToggleRg"
        >
          <AgIcon
            name="ag-arrow-left"
            class="icon"
          />
        </div>
        <div class="right-wraper">
          <BkTab
            v-model:active="active"
            class="resource-tab-panel"
            type="card-tab"
          >
            <BkTabPanel
              v-for="item in panels"
              :key="item.name"
              :label="item.label"
              :name="item.name"
              render-directive="if"
            >
              <BkLoading
                :loading="isComponentLoading"
                :opacity="1"
              >
                <!-- deleted-success 删除成功需要请求一次列表数据 更新详情 -->
                <component
                  :is="item.component"
                  v-if="item.name === active && resourceId"
                  :gateway-id="gatewayId"
                  :cur-resource="curResource"
                  :resource-id="resourceId"
                  doc-root-class="doc-tab"
                  height="calc(100vh - 348px)"
                  @done="(v: boolean | any) => {
                    isComponentLoading = !!v
                  }"
                  @deleted-success="handleDeleteSuccess"
                  @on-jump="(id: number | any) => handleShowInfo(id)"
                  @on-update-plugin="handleUpdatePlugin"
                />
              </BkLoading>
            </BkTabPanel>
          </BkTab>
        </div>
      </div>

      <!-- 批量删除dialog -->
      <BkDialog
        :is-loading="dialogData.loading"
        :is-show="dialogData.isShow"
        :title="dialogData.title"
        quick-close
        theme="primary"
        width="600"
        @closed="handleBatchCancel"
        @confirm="handleBatchConfirm"
      >
        <div
          v-if="isBatchDelete"
          class="delete-content"
        >
          <BkTable
            :columns="deleteTableColumns"
            :data="selectedRows"
            max-height="280"
            row-hover="auto"
            show-overflow-tooltip
          />
          <BkAlert
            :title="t('删除资源后，需要生成新的版本，并发布到目标环境才能生效')"
            class="my-10px"
            theme="warning"
          />
        </div>
        <div v-else>
          <BkForm>
            <BkFormItem :label="t('基本信息')">
              <BkCheckbox
                v-model="batchEditData.isPublic"
                @change="handlePublicChange"
              >
                {{ t('是否公开') }}
              </BkCheckbox>
              <BkCheckbox
                v-model="batchEditData.allowApply"
                :disabled="!batchEditData.isPublic"
              >
                {{ t('允许申请权限') }}
              </BkCheckbox>
            </BkFormItem>
            <BkFormItem :label="t('是否修改标签')">
              <div class="edit-labels-container">
                <BkSwitcher
                  v-model="batchEditData.isUpdateLabels"
                  theme="primary"
                  @change="handleUpdateLabelsChange"
                />
                <SelectCheckBox
                  v-if="batchEditData.isUpdateLabels"
                  v-model="batchEditData.labelIds"
                  bath-edit
                  :cur-select-label-ids="[]"
                  :labels-data="labelsData"
                  class="select-labels"
                  @update-success="getLabelsData"
                  @label-add-success="getLabelsData"
                />
              </div>
            </BkFormItem>
          </BkForm>
        </div>
      </BkDialog>

      <!-- 资源配置导出 -->
      <ExportResourceDialog
        v-model:dialog-config="exportDialogConfig"
        v-model:dialog-params="exportParams"
        :selections="selectedRows"
        :is-show-export-content="false"
        @confirm="handleExportDownload"
      />

      <!-- 文档侧边栏 -->
      <ResourceDocSlider
        v-model="docSliderConf.isShowDocSide"
        :resource="curResource"
        :title="docSliderConf.title"
        @fetch="handleSuccess"
        @on-update="handleUpdateTitle"
      />

      <!-- 生成版本 -->
      <CreateResourceVersion
        ref="createResourceVersionRef"
        @done="handleVersionCreated"
      />

      <!-- 版本对比 -->
      <BkSideslider
        v-model:is-show="diffSliderConf.isShow"
        quick-close
        :title="diffSliderConf.title"
        :width="diffSliderConf.width"
      >
        <template #default>
          <div class="p-20px pure-diff">
            <VersionDiff
              :source-id="diffSourceId"
              :target-id="diffTargetId"
            />
          </div>
        </template>
      </BkSideslider>
    </div>
  </div>
  <PageNotFound v-if="gatewayStore.isProgrammableGateway" />
</template>

<script setup lang="tsx">
import {
  cloneDeep,
  differenceBy,
} from 'lodash-es';
import { Message } from 'bkui-vue';
import {
  exportDocs,
  getGatewayLabels,
} from '@/services/source/gateway';
import {
  batchDeleteResources,
  batchEditResources,
  checkNeedNewVersion,
  deleteResources,
  exportResources,
  getResourceList,
  getVersionList,
} from '@/services/source/resource';
import ResourceDetail from './components/ResourceDetail.vue';
import CreateResourceVersion from '@/components/create-resource-version/Index.vue';
import VersionDiff from '@/components/version-diff/Index.vue';
import SelectCheckBox from './components/SelectCheckBox.vue';
import AgDropdown from '@/components/ag-dropdown/Index.vue';
import PluginManage from '@/components/plugin-manage/Index.vue';
import ResourceDocViewer from './components/ResourceDocViewer.vue';
import AgTable from '@/components/ag-table/Index.vue';
import ResourceSettingTopBar from './components/TopBar.vue';
import PageNotFound from '@/views/404.vue';
// import mitt from '@/common/event-bus';
import {
  type IDialog,
  type IDropList,
  type IExportDialog,
  type IExportParams,
} from '@/types/common';
import { isAfter24h } from '@/utils';
import {
  useGateway,
  useResourceSetting,
  useResourceVersion,
} from '@/stores';
import ResourceDocSlider from '../components/ResourceDocSlider.vue';
import ExportResourceDialog from '../components/ExportResourceDialog.vue';
import { HTTP_METHODS } from '@/constants';
import { METHOD_THEMES } from '@/enums';
import { type PrimaryTableProps } from '@blueking/tdesign-ui';

interface ApigwIDropList extends IDropList { tooltips?: string }

interface IProps { gatewayId?: number }

const { gatewayId = 0 } = defineProps<IProps>();

const { t } = useI18n();
const route = useRoute();
const router = useRouter();
const gatewayStore = useGateway();
const resourceVersionStore = useResourceVersion();
const resourceSettingStore = useResourceSetting();

const tableData = ref<any[]>([]);
const tableRef = useTemplateRef('tableRef');
const tableQueries = ref<Record<string, any>>({});
const selectedRowKeys = ref<number[]>([]);
const selectedRows = ref<any[]>([]);

const leftWidth = ref('320px');
// 导入下拉
const importDropData = ref([{
  value: 'config',
  label: t('资源配置'),
},
{
  value: 'doc',
  label: t('资源文档'),
}]);

// 导出下拉
const exportDropData = ref<ApigwIDropList[]>([
  {
    value: 'all',
    label: t('全部资源'),
  },
  {
    value: 'filtered',
    label: t('已筛选资源'),
    disabled: false,
    tooltips: t('请先筛选资源'),
  },
  // { value: 'selected', label: t('已选资源'), disabled: false, tooltips: t('请先勾选资源') },
]);

<<<<<<< HEAD
const versionSliderRef = ref();
const selectCheckBoxParentRef = ref();
=======
const route = useRoute();
const router = useRouter();

const tableDataKey = ref(uniqueId());
const chooseMethod = ref<string[]>([]);
const filterData = ref({
  keyword: '',
  order_by: '',
});
const chooseLabels = ref<string[]>([]);
const tableEmptyConf = ref<TableEmptyConfType>({
  keyword: '',
  isAbnormal: false,
});

const createResourceVersionRef = ref();
const selectCheckBoxParentRef = ref(null);
>>>>>>> 6d1d5104
// 导出参数
const exportParams: IExportParams = reactive({
  export_type: '',
  file_type: 'yaml',
});

// 是否批量
const isBatchDelete = ref(false);

// 是否展示详情
const isDetail = ref(false);
// 是否展示左边列表
const isShowLeft = ref(true);

// 当前点击资源ID
const resourceId = ref(0);

// 当前点击的资源
const curResource = ref<any>({});

const active = ref('resourceInfo');

const isComponentLoading = ref(true);

const searchValue = ref([]);
const searchData = shallowRef([
  // {
  //   name: t('模糊查询'),
  //   id: 'keyword',
  //   placeholder: t('请输入资源名称，前端请求路径'),
  // },
  {
    name: t('资源名称'),
    id: 'name',
    placeholder: t('请输入资源名称'),
  },
  {
    name: t('前端请求路径'),
    id: 'path',
    placeholder: t('请输入前端请求路径'),
  },
  {
    name: t('前端请求方法'),
    id: 'method',
    placeholder: t('请选择前端请求方法'),
    children: HTTP_METHODS,
    multiple: true,
  },
  {
    name: t('后端服务'),
    id: 'backend_name',
    placeholder: t('请输入后端服务'),
  },
]);

// 标签数据
const labelsData = ref<any[]>([]);

// 当前点击行的选中的标签
const curLabelIds = ref<number[]>([]);

// 当前点击行的选中的标签备份
const curLabelIdsbackUp = ref<number[]>([]);

// 文档侧边栏数据
const docSliderConf = reactive({
  isShow: false,
  title: t('文档详情'),
  isLoading: false,
  isEdited: false,
  languages: 'zh',
  isShowDocSide: false,
});

// 批量删除dialog
const dialogData = reactive<IDialog>({
  isShow: false,
  title: t(''),
  loading: false,
});

// 导出dialog
const exportDialogConfig = reactive<IExportDialog>({
  isShow: false,
  title: t('请选择导出的格式'),
  loading: false,
  exportFileDocType: 'resource',
});

// 是否需要alert信息栏
const versionConfigs = reactive({
  needNewVersion: false,
  versionMessage: '',
});

const batchEditData = ref({
  isPublic: true,
  allowApply: true,
  isUpdateLabels: false,
  labelIds: [],
});

// 版本对比抽屉
const diffSliderConf = reactive({
  isShow: false,
  width: 1040,
  title: t('版本资源对比'),
});
const diffSourceId = ref();
const diffTargetId = ref();
const isDragging = ref(false);
const showBatch = ref(false);

// tab 选项卡
const panels = [
  {
    name: 'resourceDetail',
    label: t('资源配置'),
    component: ResourceDetail,
  },
  {
    name: 'pluginManage',
    label: t('插件管理'),
    component: PluginManage,
  },
  {
    name: 'resourcesDoc',
    label: t('资源文档'),
    component: ResourceDocViewer,
  },
];

const deleteTableColumns = [
  {
    label: t('请求路径'),
    field: 'path',
  },
  {
    label: t('请求方法'),
    field: 'method',
  },
];

const customMethodsList = computed(() => {
  const methods = HTTP_METHODS.map(item => ({
    label: item.name,
    value: item.id,
  }));

  return [
    {
      label: 'All',
      checkAll: true,
    },
    ...methods,
  ];
});

const labelsList = computed(() => {
  if (!labelsData.value.length) {
    return [];
  }

  return labelsData.value?.map((item: any) => ({
    label: item.name,
    value: item.id,
  }));
});

const columns = computed<PrimaryTableProps['columns']>(() => {
  const cols: PrimaryTableProps['columns'] = [
    {
      colKey: 'name',
      title: t('资源名称'),
      minWidth: 170,
      fixed: 'left',
      ellipsis: {
        props: { placement: 'right' },
        content: (h, { row }) => row.name,
      },
      cell: (h, { row }) => (
        <div class="resource-name">
          <div
            class={
              [
                'name color-#3A84FF cursor-pointer overflow-hidden whitespace-nowrap text-ellipsis',
                { 'name-updated': row.has_updated },
              ]
            }
            onClick={() => handleShowInfo(row.id)}
          >
            <span
              v-bk-tooltips={{
                content: row.name,
                placement: 'right',
                delay: 300,
              }}
            >
              {row.name}
            </span>
            {row.has_updated
              ? (
                <div
                  v-bk-tooltips={{
                    content: t('资源已更新'),
                    placement: 'right',
                    delay: 300,
                  }}
                  class="inline-block w-8px h-8px ml-4px cursor-pointer border-1px border-solid border-#ff9c01 rounded-1/2 bg-#fff3e1"
                >
                </div>
              )
              : ''}
          </div>
        </div>
      ),
    },
    {
      colKey: 'backend.name',
      title: '后端服务',
      width: 130,
    },
    {
      colKey: 'method',
      title: '前端请求方法',
      width: 130,
      cell: (h, { row }) => (
        <bk-tag theme={METHOD_THEMES[row.method as keyof typeof METHOD_THEMES]}>
          {row.method}
        </bk-tag>
      ),
      filter: {
        type: 'multiple',
        showConfirmAndReset: true,
        resetValue: [],
        list: customMethodsList.value,
      },
    },
    {
      colKey: 'path',
      title: '前端请求路径',
      minWidth: 250,
      ellipsis: true,
    },
    {
      colKey: 'plugin_count',
      title: '插件数',
      width: 80,
      cell: (h, { row }) => (
        <bk-button
          text
          theme="primary"
          class="plugin-num"
          onClick={() => handleShowInfo(row.id, 'pluginManage')}
        >
          {row.plugin_count}
        </bk-button>
      ),
    },
    {
      colKey: 'docs',
      title: t('文档'),
      width: 80,
      cell: (h, { row }) => (
        <div>
          {row.docs?.length
            ? (
              <bk-button text theme="primary" onClick={() => handleShowDoc(row)}>
                <ag-icon name="document" />
                { t('详情') }
              </bk-button>
            )
            : (
              <section class="group">
                <ag-icon
                  v-bk-tooltips={t('添加文档')}
                  name="plus"
                  size="14"
                  class="hidden group-hover:inline p-4px color-#979ba5 cursor-pointer bg-#eaebf0 hover:color-#3a84ff hover:bg-#e1ecff"
                  onClick={() => handleShowDoc(row)}
                />
                <span class="inline group-hover:hidden">--</span>
              </section>
            )}
        </div>
      ),
    },
    {
      colKey: 'label_ids',
      title: t('标签'),
      width: 300,
      filter: {
        type: 'multiple',
        showConfirmAndReset: true,
        resetValue: [],
        list: labelsList.value,
      },
      cell: (h, { row }) => (
        <>
          {!row.isEditLabel
            ? (
              <div
                class="flex items-center gap-4px group"
                onClick={() => handleEditLabel(row)}
              >
                {
                  row.labels?.length
                    ? (
                      <div class="flex items-center gap-4px">
                        { row.labels.map(item => (
                          <bk-tag key={item.id} onClick={() => handleEditLabel(row)}>
                            { item.name }
                          </bk-tag>
                        ))}
                        {
                          row.labels.length > row.tagOrder
                            ? (
                              <bk-tag
                                class="tag-cls"
                                onClick={() => handleEditLabel(row)}
                              >
                                +
                                { row.labels.length - row.tagOrder }
                              </bk-tag>
                            )
                            : ''
                        }
                      </div>
                    )
                    : (<span>--</span>)
                }
                <ag-icon
                  name="edit-small"
                  class="hidden group-hover:inline hover:cursor-pointer hover:color-#3a84ff"
                  size="22"
                  onClick={() => handleEditLabel(row)}
                />
              </div>
            )
            : (
              <section ref="selectCheckBoxParentRef">
                <SelectCheckBox
                  cur-select-label-ids={curLabelIds.value}
                  labels-data={labelsData.value}
                  resource-id={resourceId.value}
                  width={selectCheckBoxParentRef?.offsetWidth}
                  force-focus
                  onClose={newLabelData => handleCloseSelect(row, newLabelData)}
                  onUpdateSuccess={() => handleUpdateLabelSuccess()}
                  onLabelAddSuccess={() => getLabelsData()}
                />
              </section>
            )}
        </>
      ),
    },
    {
      colKey: 'updated_time',
      title: t('更新时间'),
      minWidth: 220,
      sorter: true,
    },
    {
      colKey: 'act',
      title: t('操作'),
      fixed: 'right',
      width: 150,
      cell: (h, { row }) => (
        <div class="flex gap-12px">
          <bk-button
            text
            theme="primary"
            onClick={() => handleEditResource(row.id, 'edit')}
          >
            { t('编辑') }
          </bk-button>
          <bk-button
            class="px-10px"
            text
            theme="primary"
            onClick={() => handleEditResource(row.id, 'clone')}
          >
            { t('克隆') }
          </bk-button>
          <bk-pop-confirm
            content={t('删除操作无法撤回，请谨慎操作')}
            title={t('确认删除资源{resourceName}？', { resourceName: row.name || '' })}
            trigger="click"
            width="288"
            onConfirm={() => handleDeleteResource(row.id)}
          >
            <bk-button
              text
              theme="primary"
            >
              { t('删除') }
            </bk-button>
          </bk-pop-confirm>
        </div>
      ),
    },
  ];
  if (showBatch.value) {
    cols.unshift({
      colKey: 'row-select',
      type: 'multiple',
      width: 80,
      fixed: 'left',
    });
  }
  return cols;
});

watch(
  isDetail,
  (v) => {
    if (!v) {
      tableData.value?.forEach((item: any) => {
        item.highlight = false;
      });
    }
  },
);

watch(
  isShowLeft,
  (v) => {
    const el = document.getElementById('resourceLf');
    if (!v) {
      el.style.width = '0px';
    }
    else {
      el.style.width = leftWidth.value;
    }
  },
);

// 监听table数据 如果未点击某行 则设置第一行的id为资源id
watch(
  tableData,
  (v: any) => {
    if (v.length && resourceId.value === 0) {
      // if (v.length) {
      resourceId.value = v[0].id;
    }
    // 设置显示的tag值
    tableData.value.forEach((item: any) => {
      item.isAfter24h = isAfter24h(item.created_time);
      item.tagOrder = 1;
      item.labelText = item.labels?.map((label: any) => {
        return label.name;
      });
      item.isEditLabel = false;
    });

    exportDropData.value.forEach((e: IDropList) => {
      if (e.value === 'filtered') {
        e.disabled = !v.length || !searchValue.value.length;
      }
    });
  },
  { immediate: true },
);

// 监听导出弹窗
watch(
  () => exportDialogConfig,
  (v: IExportDialog) => {
    if (v.exportFileDocType === 'docs') {
      exportParams.file_type = 'zip';
    }
    else {
      exportParams.file_type = 'yaml';
    }
  },
  { deep: true },
);

// 选中的值
watch(
  selectedRowKeys,
  () => {
    exportDropData.value.forEach((e: IDropList) => {
      // 已选资源
      if (e.value === 'selected') {
        e.disabled = !selectedRowKeys.value.length;
      }
    });
  },
  {
    immediate: true,
    deep: true,
  },
);

// Search Select选中的值
watch(
  searchValue,
  (v: any[]) => {
    tableQueries.value = {
      order_by: tableQueries.value.order_by,
      keyword: '',
    };

    if (route.query?.backend_id) {
      const { backend_id } = route.query;
      tableQueries.value.backend_id = backend_id;
    }
    else {
      delete tableQueries.value.backend_id;
    }

    if (!tableQueries.value.order_by) {
      delete tableQueries.value.order_by;
    }

    if (v.length) {
      v.forEach((e: any) => {
        if (e.id === e.name) {
          tableQueries.value.keyword = e.name;
        }
        else {
          if (e.id === 'method') {
            tableQueries.value[e.id] = e.values?.map((item: any) => item.id)?.join(',');
          }
          else {
            tableQueries.value[e.id] = e.values[0].id;
          }
        }
      });
    }

    exportDropData.value.forEach((e: IDropList) => {
      // 已选资源
      if (e.value === 'filtered') {
        e.disabled = !v.length;
      }
    });
  },
  {
    immediate: true,
    deep: true,
  },
);

watch(tableQueries, () => {
  tableRef.value!.fetchData(tableQueries.value);
}, { deep: true });

watch(
  () => route.query,
  () => {
    if (route.query?.backend_id) {
      const { backend_id } = route.query;
      tableQueries.value.backend_id = backend_id;
    }
    if (resourceSettingStore.previousPagination) {
      nextTick(() => {
        const { current, pageSize } = resourceSettingStore.previousPagination;
        tableRef.value?.setPagination({
          current,
          pageSize,
        });
      });
    }
  },
  {
    immediate: true,
    deep: true,
  },
);

watch(
  () => [isDetail.value, isShowLeft.value],
  () => {
    resourceVersionStore.setPageStatus({
      isDetail: isDetail.value,
      isShowLeft: isShowLeft.value,
    });
  },
);

const init = () => {
  handleShowVersion();
  getLabelsData();
};

// const handleClearFilterKey = () => {
//   tableQueries.value = {};
//   searchValue.value = [];
// };

// isPublic为true allowApply才可选
const handlePublicChange = () => {
  batchEditData.value.allowApply = batchEditData.value.isPublic;
};

// 新建资源
const handleCreateResource = () => {
  router.push({ name: 'ResourceCreate' });
};

// 编辑资源
const handleEditResource = (id: number, type: string) => {
  const name = type === 'edit' ? 'ResourceEdit' : 'ResourceClone';
  resourceVersionStore.setPageStatus({
    isDetail: false,
    isShowLeft: true,
  });
  router.push({
    name,
    params: { resourceId: id },
  });
};

// 删除资源
const handleDeleteResource = async (id: number) => {
  await deleteResources(gatewayId, id);
  Message({
    message: t('删除成功'),
    theme: 'success',
    width: 'auto',
  });
  handleSuccess();
};

const handleToggleLf = () => {
  if (isDetail.value) {
    isShowLeft.value = false;
  }
  else {
    isDetail.value = true;
    document.getElementById('resourceLf').style.width = leftWidth.value;
  }
};

const handleToggleRg = () => {
  if (isShowLeft.value) {
    isDetail.value = false;
    handleShowList();
  }
  else {
    isShowLeft.value = true;
  }
};

const dragTwoColDiv = (contentId: string, leftBoxId: string, resizeId: string/* , rightBoxId: string */) => {
  const resize: any = document.getElementById(resizeId);
  const leftBox = document.getElementById(leftBoxId);
  // const rightBox = document.getElementById(rightBoxId);
  const box = document.getElementById(contentId);

  resize.onmousedown = function (e: MouseEvent) {
    const startX = e.clientX;
    resize.left = resize.offsetLeft;
    isDragging.value = true;
    document.onmousemove = function (e) {
      const endX = e.clientX;
      let moveLen = resize.left + (endX - startX);
      const maxT = box.clientWidth - resize.offsetWidth;
      if (moveLen < 215) {
        moveLen = 0;
        isShowLeft.value = false;
        document.onmouseup(e);
      }
      if (moveLen > maxT - 770) {
        moveLen = maxT;
        handleShowList();
        document.onmouseup(e);
      }
      resize.style.left = moveLen;
      leftBox.style.width = `${moveLen}px`;
      // rightBox.style.width = `${box.clientWidth - moveLen - 5}px`;
      // rightBox.style.width = `calc(100% - ${moveLen + 21})px`;
    };
    document.onmouseup = function () {
      document.onmousemove = null;
      document.onmouseup = null;
      isDragging.value = false;
      resize.releaseCapture?.();
    };
    resize.setCapture?.();
    return false;
  };
};

// 展示右边内容
const handleShowInfo = (id: number, curActive = 'resourceInfo') => {
  resourceId.value = id;
  handleOutBatch();
  // curResource.value = tableData.value.find((e: any) => e.id === id);
  tableData.value?.forEach((item: any) => {
    if (item.id === id) {
      curResource.value = item;
      item.highlight = true;
    }
    else {
      item.highlight = false;
    }
  });

  if (isDetail.value) {
    isComponentLoading.value = true;
    active.value = curActive;
  }
  else {
    // pagination.value.small = true;
    isDetail.value = true;
    document.getElementById('resourceLf').style.width = leftWidth.value;
    active.value = curActive;
  }
};

const handleUpdatePlugin = () => {
  pagination.value = Object.assign(pagination.value, {
    current: 0,
    limit: tableConfig.value.maxTableLimit,
  });
  getList();
  handleShowVersion();
};

// 显示列表
const handleShowList = () => {
  isDetail.value = false;
  isShowLeft.value = true;
  // pagination.value.small = false;
};

// 进入批量操作
const handleShowBatch = () => {
  showBatch.value = true;
  handleShowList();
  exportDropData.value = [
    {
      value: 'all',
      label: t('全部资源'),
    },
    {
      value: 'selected',
      label: t('已选资源'),
      disabled: !selectedRowKeys.value.length,
      tooltips: t('请先勾选资源'),
    },
  ];
};

// 退出批量操作
const handleOutBatch = () => {
  showBatch.value = false;
  selectedRowKeys.value = [];
  selectedRows.value = [];
  exportDropData.value = [
    {
      value: 'all',
      label: t('全部资源'),
    },
    {
      value: 'filtered',
      label: t('已筛选资源'),
      disabled: !searchValue.value.length || !tableData.value.length,
      tooltips: t('请先筛选资源'),
    },
  ];
};

// 版本对比
const handleShowDiff = async () => {
  try {
    const response = await getVersionList(gatewayId, {
      offset: 0,
      limit: 10,
    });
    if (!response.results.length) {
      diffSourceId.value = 'current';
    }
    else {
      diffSourceId.value = response.results[0]?.id || '';
    }
    diffSliderConf.width = window.innerWidth <= 1280 ? 1040 : 1280;
    diffSliderConf.isShow = true;
  }
  catch {
    Message({
      message: t('操作失败，请稍后再试！'),
      theme: 'error',
      width: 'auto',
    });
  }
};

// 处理批量编辑或删除
const handleBatchOperate = async (type: string) => {
  if (!selectedRowKeys.value?.length) {
    Message({
      message: t('请先勾选资源'),
      theme: 'warning',
      width: 'auto',
    });
    return;
  }

  dialogData.isShow = true;
  // 批量删除
  if (type === 'delete') {
    isBatchDelete.value = true;
    dialogData.title = t('确定要删除以下{count}个资源', { count: selectedRowKeys.value.length });
  }
  else {
    // 批量编辑
    isBatchDelete.value = false;
    dialogData.title = t('批量编辑资源（共{count}个）', { count: selectedRowKeys.value.length });
  }
};

// 处理导出弹窗显示
const handleExport = async ({ value }: { value: string }) => {
  switch (value) {
    case 'selected':
      exportParams.resource_ids = [...selectedRowKeys.value];
      exportParams.resource_filter_condition = undefined;
      break;
    case 'filtered':
      exportParams.resource_filter_condition = tableQueries.value;
      exportParams.resource_ids = undefined;
      break;
    case 'all':
      exportParams.resource_filter_condition = undefined;
      exportParams.resource_ids = undefined;
      break;
  }
  exportParams.export_type = value;
  exportDialogConfig.exportFileDocType = 'resource';
  exportDialogConfig.isShow = true;
};

// 导出下载
const handleExportDownload = async () => {
  const params = exportParams;
  const fetchMethod = exportDialogConfig.exportFileDocType === 'resource' ? exportResources : exportDocs;
  try {
    await fetchMethod(gatewayId, params);
    Message({
      message: t('导出成功'),
      theme: 'success',
      width: 'auto',
    });
    exportDialogConfig.isShow = false;
  }
  catch (e) {
    if (exportDialogConfig.exportFileDocType === 'docs') {
      const fileReader = new FileReader();
      fileReader.readAsText(e as Blob, 'utf-8');
      fileReader.onload = function () {
        const blobError = JSON.parse(fileReader.result as string);
        Message({
          message: blobError?.error?.message || t('导出失败'),
          theme: 'error',
          width: 'auto',
        });
      };
    }
    else {
      const error = e as Error;
      Message({
        message: error?.message || t('导出失败'),
        theme: 'error',
        width: 'auto',
      });
    }
  }
};

// 批量编辑确认
const handleBatchConfirm = async () => {
  const ids = [...selectedRowKeys.value];
  if (isBatchDelete.value) {
    // 批量删除
    await batchDeleteResources(gatewayId, { ids });
  }
  else {
    const params = {
      ids,
      is_public: batchEditData.value.isPublic,
      allow_apply_permission: batchEditData.value.allowApply,
      is_update_labels: batchEditData.value.isUpdateLabels,
      label_ids: batchEditData.value.labelIds,
    };
    // 批量编辑
    await batchEditResources(gatewayId, params);
  }
  dialogData.isShow = false;
  batchEditData.value.isUpdateLabels = false;
  batchEditData.value.labelIds = [];
  Message({
    message: t(`${isBatchDelete.value ? '删除' : '编辑'}成功`),
    theme: 'success',
    width: 'auto',
  });
  tableRef.value!.fetchData(tableQueries.value);
  selectedRowKeys.value = [];
  selectedRows.value = [];
};

const handleBatchCancel = () => {
  dialogData.isShow = false;
  batchEditData.value.isUpdateLabels = false;
};

// 处理导入跳转
const handleImport = (v: IDropList) => {
  const routerName = v.value === 'doc' ? 'ResourceImportDoc' : 'ResourceImport';
  router.push({ name: routerName });
};

// 展示文档
const handleShowDoc = (data: any, languages = 'zh') => {
  curResource.value = data;
  resourceId.value = data.id; // 资源id
  docSliderConf.isShowDocSide = true;
  docSliderConf.title = `${t('文档详情')}【${data.name}】`;
  docSliderConf.languages = languages;
};

// 改变侧栏边title
const handleUpdateTitle = (type: string, isUpdate?: boolean) => {
  if (type === 'cancel') {
    docSliderConf.title = `${t('文档详情')}【${curResource.value.name}】`;
  }
  else {
    docSliderConf.title = `${isUpdate ? t('更新') : t('创建')}【${curResource.value.name}】`;
  }
};

// 处理保存成功 删除成功 重新请求列表
const handleSuccess = () => {
  tableRef.value!.fetchData(tableQueries.value);
  handleShowVersion();
};

// 获取资源是否需要发版本更新
const handleShowVersion = async () => {
  try {
    const res = await checkNeedNewVersion(gatewayId);
    versionConfigs.needNewVersion = res.need_new_version;
    versionConfigs.versionMessage = res.msg;
  }
  catch (error: any) {
    versionConfigs.needNewVersion = false;
    versionConfigs.versionMessage = error?.msg;
  }
};

// 处理标签点击
const handleEditLabel = (data: any) => {
  resourceId.value = data.id;
  tableData.value.forEach((item: Record<string, any>) => {
    item.isEditLabel = false;
  });
  curLabelIds.value = data.labels.map((item: any) => item.id);
  curLabelIdsbackUp.value = cloneDeep(curLabelIds.value);
  data.isEditLabel = true;
};

// 生成版本功能
const handleCreateResourceVersion = async () => {
  const response = await getVersionList(gatewayId, {
    offset: 0,
    limit: 10,
  });
  if (!response.results.length) {
    diffSourceId.value = 'current';
  }
  else {
    diffSourceId.value = response.results[0]?.id || '';
  }
  createResourceVersionRef.value.showReleaseSideslider();
};

// 获取标签数据
const getLabelsData = async () => {
  const res = await getGatewayLabels(gatewayId);
  res.forEach((e: any) => e.isEdited = false);
  labelsData.value = res;
};

// 未做变更关闭select下拉
const handleCloseSelect = (row: any, newLabelData: any = []) => {
  tableData.value.forEach((item: Record<string, any>) => {
    item.isEditLabel = false;
  });
  // 接收新的标签数据，检查标签的 name 是否有变化，有则重新获取列表数据
  // 用于修复标签更改名称后，SelectCheckBox 组件的 update-success 不能触发，列表中的标签名没有相应更新的 bug
  if (newLabelData.length > 0) {
    const diff = differenceBy(row.labels, newLabelData, 'name');
    if (diff.length > 0) {
      tableRef.value!.fetchData(tableQueries.value);
      init();
    }
  }
};

// 更新成功
const handleUpdateLabelSuccess = () => {
  tableRef.value!.fetchData(tableQueries.value);
  init();
};

// 删除成功
const handleDeleteSuccess = () => {
  tableRef.value!.fetchData(tableQueries.value);
  handleShowList();
};

const handleUpdateLabelsChange = (v: boolean) => {
  if (!v) {
    batchEditData.value.labelIds = [];
  }
};

const recoverPageStatus = () => {
  const { isDetail: d, isShowLeft: l } = resourceVersionStore.getPageStatus;
  isDetail.value = d;
  isShowLeft.value = l;

  const el = document.getElementById('resourceLf');
  if (!l) {
    el.style.width = '0px';
  }
  else {
    el.style.width = leftWidth.value;
  }
};

const handleVersionCreated = () => {
  tableRef.value!.fetchData(tableQueries.value, { resetPage: true });
  handleShowVersion();
};

onBeforeRouteLeave((to) => {
  if (to.name === 'ResourceEdit') {
    const { current, pageSize } = tableRef.value!.getPagination();
    resourceSettingStore.setPagination({
      current,
      pageSize,
    });
  }
  else {
    resourceSettingStore.setPagination(null);
  }
});

const getTableData = async (params: Record<string, any> = {}) => getResourceList(gatewayId, params);

const handleFilterChange: PrimaryTableProps['onFilterChange'] = (filterValue) => {
  Object.entries(filterValue).forEach(([colKey, checkValues]) => {
    if (checkValues.length) {
      if (colKey === 'method') {
        Object.assign(tableQueries.value, { method: checkValues.join(',') });
        const methodSearchItem = searchValue.value.find(searchItem => searchItem.id === 'method');
        if (methodSearchItem) {
          methodSearchItem.values = checkValues.map((item: string) => ({
            id: item,
            name: item,
          }));
        }
        else {
          searchValue.value.push({
            id: 'method',
            name: t('前端请求方法'),
            values: checkValues.map((item: string) => ({
              id: item,
              name: item,
            })),
          });
        }
      }
      else if (colKey === 'label_ids') {
        Object.assign(tableQueries.value, { label_ids: checkValues.join(',') });
      }
      else {
        Object.assign(tableQueries.value, { [colKey]: checkValues });
      }
    }
    else {
      if (colKey === 'method') {
        const methodSearchItemIndex = searchValue.value.findIndex(searchItem => searchItem.id === 'method');
        if (methodSearchItemIndex > -1) {
          searchValue.value.splice(methodSearchItemIndex, 1);
        }
      }
      delete tableQueries.value[colKey];
    }
  });
};

const handleSelectChange: PrimaryTableProps['onSelectChange'] = (selectedRowKeys, options) => {
  selectedRows.value = options.selectedRowData;
};

const handleSortChange: PrimaryTableProps['onSortChange'] = (sort) => {
  if (!sort) {
    delete tableQueries.value.order_by;
    return;
  }
  const { sortBy: colKey, descending } = sort;
  if (colKey === 'updated_time') {
    tableQueries.value.order_by = descending ? `-${colKey}` : colKey;
  }
};

onMounted(() => {
  // setTimeout(() => {
  init();
  dragTwoColDiv(
    'resourceId',
    'resourceLf',
    'resourceLine',
    // 'resourceRg',
  );
  if (route.meta.pageStatus) {
    recoverPageStatus();
  }
  // });
});

</script>

<style lang="scss" scoped>
.resource-container {
  display: flex;
  align-items: flex-start;
  height: calc(100% - 112px);

  // overflow-y: auto;

  .resource-container-lf,
  .resource-container-rg{
    position: relative;
  }

  .resource-container-rg {
    min-height: calc(100% + 40px);
    margin-top: -20px;
    margin-right: -24px;
    margin-bottom: -20px;
    background: #fff;

    &.dragging {

      &::before {
        position: absolute;
        top: 0;
        left: -1px;
        z-index: 999;
        width: 2px;
        height: 100%;
        background-color: #3a84ff;
        content: ' ';
      }
    }
  }

  .demarcation-button:hover + .resource-container-rg {

    &::before {
      position: absolute;
      top: 0;
      left: -1px;
      z-index: 999;
      width: 2px;
      height: 100%;
      background-color: #3a84ff;
      content: ' ';
    }
  }

  .demarcation-button {
    display: flex;
    height: 100%;
    cursor: col-resize;
    justify-content: center;
    align-items: center;

    span {
      padding-bottom: 6px;
      color: #63656E;
      transform: rotate(90deg);
    }
  }

  .operate {
    display: flex;
    justify-content: space-between;
    margin-bottom: 15px;
    gap: 8px;

    .operate-input{
      width: 450px;
    }

    .search-select-wrap {
      flex-grow: 1;
      max-width: 450px;
    }
  }

  .left-wrapper {
    position: relative;
    background: #fff;

    .document-info{
      font-size: 12px;
      color: #3a84ff;
      cursor: pointer;
    }

    .plus-class{
      padding: 4px;
      font-size: 14px;
      font-weight: bold;
      color: #979BA5;
      cursor: pointer;
      background: #EAEBF0;

      &:hover {
        color: #3A84FF;
        background: #E1ECFF;
      }
    }

    .table-layout{

      :deep(.row-cls-in-24hours) {

        td {
          background: #f2fff4 !important;
        }
      }

      :deep(.row-cls-highlight) {

        td {
          background: #e1ecff !important;
        }
      }

      :deep(.bk-table-head) {
        scrollbar-color: transparent transparent;
      }

      :deep(.bk-table-body) {
        scrollbar-color: transparent transparent;
      }

      :deep(.resource-name) {
        display: flex;
        align-items: center;

        .name {
          overflow: hidden;
          color: #3a84ff;
          text-overflow: ellipsis;
          white-space: nowrap;
          cursor: pointer;

          .name-updated {
            max-width: 112px;
          }
        }

        .dot {
          display: inline-block;
          height: 8px;
          min-width: 8px;
          margin-left: 4px;
          vertical-align: middle;
          cursor: pointer;
          border: 1px solid #C4C6CC;
          border-radius: 50%;

          &.warning {
            background: #fff3e1;
            border: 1px solid #ff9c01;
          }
        }
      }
    }

    .text-warp {
      position: relative;
      cursor: pointer;

      .edit-icon {
        position: absolute;
        top: -2px;
        font-size: 24px;
        color: #3A84FF;
        cursor: pointer;

        // top: 8px;
        // right: -20px;
      }

      :deep(.bk-tag-text) {
        max-width: 80px;
      }
    }

    .tag-cls{
      cursor: pointer;
    }
  }

  .toggle-button {
    position: absolute;
    z-index: 99;
    display: flex;
    width: 16px;
    height: 28px;
    font-size: 12px;
    color: #3A84FF;
    cursor: pointer;
    background: #FAFBFD;
    border: 1px solid #3A84FF;
    border-radius: 4px 0 0 4px;
    transform: translateY(-50%);
    box-shadow: 0 2px 4px 0 #0000001a;
    align-items: center;
    justify-content: center;

    .icon {
      transition: transform .15s !important;
    }

    &:hover {
      color: #fff;
      background-color: #3a84ff;
    }

    &.active {
      color: #fff;
      background-color: #3a84ff;
    }
  }

  .toggle-button-lf {
    // right: -19px;
    top: -6px;
  }

  .toggle-button-rg {
    top: 0;
    left: -1px;
    border-radius: 4px 0 0 4px;
    transform: rotate(180deg) !important;
  }
}

:deep(.bk-popover) {

  .bk-pop2-content {

    .bk-table-head-filter {

      .content-footer {
        display: none;
      }
    }
  }
}

.nest-dropdown {
  display: flex;
  flex-direction: column;
  align-items: center;
}

.super-big-button {
  padding: 5px 58px;
}

.resource-tab-panel {

  :deep(.bk-tab-header-item) {
    padding: 0 24px !important;
  }
}

.resource-container.dragging {
  cursor: col-resize;
}

.welt {
  padding-left: 0;
}

.tips-cls {
  padding: 3px 8px;
  cursor: default;
  background: #f0f1f5;
  border-radius: 2px;

  &:hover {
    background: #d7d9e1 !important;
  }
}

.doc-sides {

  :deep(.bk-modal-content) {
    max-height: calc(100vh - 52px);
    overflow: hidden;
  }
}

.plugin-num {
  color: #3a84ff;
  cursor: pointer;
}

.edit-labels-container {

  .select-labels {
    display: inline-block;
    width: 240px;
    margin-top: 0 !important;
    margin-left: 16px;
  }
}

.split-line {
  width: 1px;
  height: 14px;
  margin-right: 8px;
  background-color: #C4C6CC;

  &.batch {
    margin-right: 12px;
    margin-left: 4px;
  }
}

.operate-btn-wrapper,
.batch-status {
  display: flex;
}

.operate-btn {

  .apigateway-icon {
    margin-right: 8px;

    &.icon-ag-chahao {
      font-size: 14px;
    }
  }
}
</style>

<style lang="scss">
.content-footer {
  justify-content: flex-end;

  .btn-filter-save.disabled {
    display: none !important;
  }
}
</style><|MERGE_RESOLUTION|>--- conflicted
+++ resolved
@@ -510,28 +510,8 @@
   // { value: 'selected', label: t('已选资源'), disabled: false, tooltips: t('请先勾选资源') },
 ]);
 
-<<<<<<< HEAD
-const versionSliderRef = ref();
+const createResourceVersionRef = ref();
 const selectCheckBoxParentRef = ref();
-=======
-const route = useRoute();
-const router = useRouter();
-
-const tableDataKey = ref(uniqueId());
-const chooseMethod = ref<string[]>([]);
-const filterData = ref({
-  keyword: '',
-  order_by: '',
-});
-const chooseLabels = ref<string[]>([]);
-const tableEmptyConf = ref<TableEmptyConfType>({
-  keyword: '',
-  isAbnormal: false,
-});
-
-const createResourceVersionRef = ref();
-const selectCheckBoxParentRef = ref(null);
->>>>>>> 6d1d5104
 // 导出参数
 const exportParams: IExportParams = reactive({
   export_type: '',
@@ -1246,11 +1226,7 @@
 };
 
 const handleUpdatePlugin = () => {
-  pagination.value = Object.assign(pagination.value, {
-    current: 0,
-    limit: tableConfig.value.maxTableLimit,
-  });
-  getList();
+  tableRef.value!.fetchData(tableQueries.value);
   handleShowVersion();
 };
 
