<template>
  <div class="page-wrapper-padding app-content">
    <div class="ag-top-header">
      <bk-form class="search-form" form-type="vertical">
        <bk-form-item :label="t('日期选择器')">
          <date-picker
            v-model="dateTime"
            :valid-date-range="['now-6M', 'now/d']"
            class="date-choose"
            format="YYYY-MM-DD HH:mm:ss"
            style="width: 416px;"
            @update:model-value="handleValueChange"
          />
        </bk-form-item>
        <bk-form-item :label="t('环境')">
          <bk-select
            v-model="searchParams.stage_id"
            :clearable="false"
            filterable
            :input-search="false"
            style="min-width: 296.5px;"
            @change="handleSearchChange()">
            <bk-option
              v-for="option in stageList"
              :key="option.id"
              :id="option.id"
              :name="option.name">
            </bk-option>
          </bk-select>
        </bk-form-item>
        <bk-form-item :label="t('资源')">
          <ResourceSearcher
            v-model="searchParams.resource_id"
            :list="resourceList"
            :need-prefix="false"
            :placeholder="t('请输入资源名称或资源URL链接')"
            style="min-width: 296.5px;"
            @change="handleSearchChange()"
          />
        </bk-form-item>
        <bk-form-item :label="t('蓝鲸应用')">
          <bk-select
            style="min-width: 296.5px;"
            v-model="searchParams.bk_app_code"
            @change="handleSearchChange()">
            <bk-option
              v-for="option in callerOptions"
              :key="option"
              :id="option"
              :name="option">
            </bk-option>
          </bk-select>
        </bk-form-item>
<<<<<<< HEAD
        <bk-form-item :label="t('资源')">
          <ResourceSearcher
            v-model="searchParams.resource_id"
            :list="resourceList"
            :need-prefix="false"
            style="width: 316px;"
            @change="handleSearchChange()"
          />
        </bk-form-item>
        <bk-form-item :label="t('日期选择器')">
          <date-picker
            class="date-choose"
            v-model="dateTime"
            :common-use-list="AccessLogStore.commonUseList"
            :valid-date-range="['now-6M', 'now/d']"
            format="YYYY-MM-DD HH:mm:ss"
            @update:model-value="handleValueChange"
          />
        </bk-form-item>
=======
>>>>>>> 629baef6
      </bk-form>
    </div>

    <div class="page-content">
      <div class="time-dimension">
        <div class="title">{{ t('显示方式') }}</div>
        <bk-radio-group v-model="searchParams.time_dimension" @change="handleSearchChange()" class="time-radio">
          <bk-radio-button label="day">{{ t('按日') }}</bk-radio-button>
          <bk-radio-button label="week">{{ t('按周') }}</bk-radio-button>
          <bk-radio-button label="month">{{ t('按月') }}</bk-radio-button>
        </bk-radio-group>
      </div>

      <div class="charts-wrapper">
        <div class="charts-item-outbox">
          <div class="charts-tools">
            <div class="tool refresh" @click="handleRefresh('requests_total')">
              <i class="apigateway-icon icon-ag-refresh-line"></i>
            </div>
            <div class="tool download" @click="handleDownload('requests_total')">
              <i class="apigateway-icon icon-ag-download"></i>
            </div>
          </div>
          <div class="charts-item">
            <bk-loading :loading="chartLoading['requests_total']">
              <chart
                ref="requestsTotalRef"
                :title="t('请求总数')"
                :chart-data="chartData['requests_total']"
                @clear-params="handleClearParams"
                @report-init="handleClearParams"
                instance-id="requests_total" />
            </bk-loading>
          </div>
        </div>
        <div class="charts-item-outbox">
          <div class="charts-tools">
            <div class="tool refresh" @click="handleRefresh('requests_failed_total')">
              <i class="apigateway-icon icon-ag-refresh-line"></i>
            </div>
            <div class="tool download" @click="handleDownload('requests_failed_total')">
              <i class="apigateway-icon icon-ag-download"></i>
            </div>
          </div>
          <div class="charts-item">
            <bk-loading :loading="chartLoading['requests_failed_total']">
              <chart
                ref="requestsFailedTotalRef"
                :title="t('请求失败总数')"
                :chart-data="chartData['requests_failed_total']"
                @clear-params="handleClearParams"
                @report-init="handleClearParams"
                instance-id="requests_failed_total" />
            </bk-loading>
          </div>
        </div>
      </div>
    </div>
  </div>
</template>

<script lang="ts" setup>
import {
  reactive,
  ref,
  watch,
} from 'vue';
import dayjs from 'dayjs';
import { Message } from 'bkui-vue';
import { useI18n } from 'vue-i18n';
import { useAccessLog, useCommon } from '@/store';
import DatePicker from '@blueking/date-picker';
import '@blueking/date-picker/vue3/vue3.css';
import ResourceSearcher from '@/views/operate-data/dashboard/components/resource-searcher.vue';
import {
  exportReportSummary,
  getApigwResources,
  getApigwStages,
  getCallers,
  getReportSummary,
} from '@/http';
import Chart from './components/chart.vue';
import { ChartDataLoading } from './type';

type InfoTypeItem = {
  formatText: null | string;
  dayjs: dayjs.Dayjs | null;
};

const { t } = useI18n();
const common = useCommon();
const AccessLogStore = useAccessLog();

const dateTime = ref(['now-30d', 'now']);
const formatTime = ref<string[]>([dayjs().subtract(30, 'day')
  .format('YYYY-MM-DD HH:mm:ss'), dayjs().format('YYYY-MM-DD HH:mm:ss')]);
const searchParams = reactive<any>({
  stage_id: '',
  resource_id: '',
  time_start: '',
  time_end: '',
  time_dimension: 'day',
  bk_app_code: '',
  metrics: '',
});
const stageList = ref<any>([]);
const resourceList = ref<any>([]);
const callerOptions = ref<any>([]);
const chartData = ref<any>({});
const chartLoading = ref<ChartDataLoading>({});
const requestsTotalRef = ref();
const requestsFailedTotalRef = ref();

const metricsList = ref<string[]>([
  'requests_total', // 请求总数
  'requests_failed_total', // 请求失败总数
]);

watch(
  () => [
    formatTime.value,
    searchParams.stage_id,
  ],
  () => {
    setSearchTimeRange();
    getCallersData();
  },
);

const getStages = async () => {
  const { apigwId } = common;
  const pageParams = {
    no_page: true,
    order_by: 'name',
  };

  try {
    const res = await getApigwStages(apigwId, pageParams);

    stageList.value = res;
    if (!searchParams.stage_id) {
      searchParams.stage_id = stageList.value[0]?.id;
    }
  } catch (e) {
    console.log(e);
  }
};

const getCallersData = async () => {
  const { apigwId } = common;
  const pageParams = {
    stage_id: searchParams.stage_id,
    time_start: searchParams.time_start,
    time_end: searchParams.time_end,
  };

  try {
    const res = await getCallers(apigwId, pageParams);
    callerOptions.value = res?.app_codes || [];
  } catch (e) {
    console.log(e);
  }
};

const getResources = async () => {
  const { apigwId } = common;
  const pageParams = {
    no_page: true,
    order_by: 'path',
    offset: 0,
    limit: 10000,
  };

  try {
    const res = await getApigwResources(apigwId, pageParams);
    resourceList.value = res.results;
  } catch (e) {
    console.log(e);
  }
};

const handleRefresh = async (metrics: string) => {
  try {
    setSearchTimeRange();
    chartLoading.value[metrics] = true;

    const params = {
      ...searchParams,
      metrics,
    };

    const res = await getReportSummary(common.apigwId, params);

    chartData.value[metrics] = res;
  } catch (e) {
    console.log(e);
  } finally {
    chartLoading.value[metrics] = false;
  }
};

const handleDownload = async (metrics: string) => {
  try {
    setSearchTimeRange();
    const params = {
      ...searchParams,
      metrics,
    };

    await exportReportSummary(common.apigwId, params);

    Message({
      theme: 'success',
      message: t('导出成功'),
    });
  } catch (e) {
    console.log(e);
    Message({
      theme: 'error',
      message: t('导出失败'),
    });
  }
};

const getChartData = async () => {
  metricsList.value?.forEach((metrics: string) => {
    chartLoading.value[metrics] = true;
  });

  const { apigwId } = common;
  setSearchTimeRange();

  const requests = metricsList.value?.map((metrics: string) => {
    const params = {
      ...searchParams,
      metrics,
    };

    return getReportSummary(apigwId, params);
  });

  try {
    const res = await Promise.all(requests);
    chartData.value = {};
    metricsList.value?.forEach((metrics: string, index: number) => {
      chartData.value[metrics] = res[index];
    });
  } catch (e) {
    console.log(e);
  } finally {
    metricsList.value?.forEach((metrics: string) => {
      chartLoading.value[metrics] = false;
    });
  }
};

const setSearchTimeRange = () => {
  const [time_start, time_end] = formatTime.value;
  if (time_start && time_end) {
    searchParams.time_start = dayjs(time_start).unix();
    searchParams.time_end = dayjs(time_end).unix();
  }
};

const handleValueChange = (value: string[], info: InfoTypeItem[]) => {
  const [startTime, endTime] = info;
  formatTime.value = [startTime?.formatText, endTime?.formatText];
  handleSearchChange();
};

const syncParamsToCharts = () => {
  requestsTotalRef.value!.syncParams(searchParams);
  requestsFailedTotalRef.value!.syncParams(searchParams);
};

const handleSearchChange = () => {
  getChartData();
  syncParamsToCharts();
};

const resetParams = () => {
  searchParams.stage_id = stageList.value[0]?.id;
  searchParams.resource_id = '';
  searchParams.time_dimension = 'day';
  searchParams.bk_app_code = '';
  searchParams.metrics = '';

  searchParams.time_start = '';
  searchParams.time_end = '';
  dateTime.value = ['now-30d', 'now'];
  formatTime.value = [dayjs().subtract(30, 'day')
    .format('YYYY-MM-DD HH:mm:ss'), dayjs().format('YYYY-MM-DD HH:mm:ss')];
};

const handleClearParams = () => {
  resetParams();
  handleSearchChange();
};

const init = async () => {
  await getResources();
  await getStages();
  handleSearchChange();
};

init();
</script>

<style lang="scss" scoped>
.app-content {
  padding-bottom: 24px;
}
.page-content {
  min-height: calc(100vh - 268px);
  .time-dimension {
    // margin-bottom: -16px;
    .title {
      font-size: 14px;
      color: #4D4F56;
      margin-bottom: 8px;
    }
    .time-radio {
      background: #FFFFFF;
    }
  }
  .charts-wrapper {
    display: flex;
    .charts-item-outbox {
      height: 396px;
      padding-top: 16px;
      box-sizing: border-box;
      flex: 1;
      position: relative;
      &:not(:nth-last-child(1)) {
        margin-right: 16px;
      }
      &:hover {
        .charts-tools {
          display: flex;
        }
      }
      .charts-tools {
        position: absolute;
        top: -16px;
        right: 0;
        display: flex;
        align-items: center;
        display: none;
        .tool {
          width: 28px;
          height: 28px;
          border-radius: 2px;
          background: #FAFBFD;
          border: 1px solid #DCDEE5;
          display: flex;
          align-items: center;
          justify-content: center;
          cursor: pointer;
          i {
            color: #979BA5;
            font-size: 16px;
          }
          &.download {
            i {
              font-size: 20px;
            }
          }
          &:not(:nth-last-child(1)) {
            margin-right: 4px;
          }
          &:hover {
            background: #E1ECFF;
            border: 1px solid #3A84FF;
            i {
              color: #3A84FF;
            }
          }
        }
      }
    }
    .charts-item {
      height: 380px;
      width: 100%;
      background: #FFFFFF;
      border-radius: 2px;
      box-shadow: 0 2px 4px 0 #1919290d;
    }
  }
}

.search-form {
  width: 100%;
  display: flex;
  flex-wrap: wrap;
  gap: 0 16px;

  .date-choose {
    background: #FFFFFF;
    flex-shrink: 0;
  }
}
</style><|MERGE_RESOLUTION|>--- conflicted
+++ resolved
@@ -8,6 +8,7 @@
             :valid-date-range="['now-6M', 'now/d']"
             class="date-choose"
             format="YYYY-MM-DD HH:mm:ss"
+            :common-use-list="AccessLogStore.commonUseList"
             style="width: 416px;"
             @update:model-value="handleValueChange"
           />
@@ -51,7 +52,6 @@
             </bk-option>
           </bk-select>
         </bk-form-item>
-<<<<<<< HEAD
         <bk-form-item :label="t('资源')">
           <ResourceSearcher
             v-model="searchParams.resource_id"
@@ -61,18 +61,6 @@
             @change="handleSearchChange()"
           />
         </bk-form-item>
-        <bk-form-item :label="t('日期选择器')">
-          <date-picker
-            class="date-choose"
-            v-model="dateTime"
-            :common-use-list="AccessLogStore.commonUseList"
-            :valid-date-range="['now-6M', 'now/d']"
-            format="YYYY-MM-DD HH:mm:ss"
-            @update:model-value="handleValueChange"
-          />
-        </bk-form-item>
-=======
->>>>>>> 629baef6
       </bk-form>
     </div>
 
