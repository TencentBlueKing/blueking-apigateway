<template>
  <bk-tab
    v-model:active="active"
    type="unborder-card"
    class="payload-tab"
  >
    <bk-tab-panel label="Body" name="Body">
      <template #label>
        <div :class="['tab-label', active?.includes('Body') ? 'active' : '']">
          <span class="title">Body</span>
          <!-- <span class="count">{{ Number(dataList?.length + urlencodedList?.length) || 0 }}</span> -->
        </div>
      </template>
      <payload-body
        ref="payloadBodyRef"
        :from-data-payload="schema.fromDataPayload"
        :raw-payload="schema.rawPayload"
        @data-change="dataChange"
        @urlencoded-change="urlencodedChange" />
    </bk-tab-panel>
    <bk-tab-panel label="Params" name="Params">
      <template #label>
        <div :class="['tab-label', active?.includes('Params') ? 'active' : '']">
          <span class="title">Params</span>
          <span class="count">{{ Number(queryList?.length + pathList?.length) || 0 }}</span>
        </div>
      </template>
      <payload-params
        :query-payload="schema.queryPayload"
        :path-payload="schema.pathPayload"
        :priority-path="schema.priorityPath"
<<<<<<< HEAD
        @query-change="queryChange"
        @path-change="pathChange"
=======
>>>>>>> 059ca6cf
        ref="payloadParamsRef" />
    </bk-tab-panel>
    <bk-tab-panel label="Headers" name="Headers">
      <template #label>
        <div :class="['tab-label', active?.includes('Headers') ? 'active' : '']">
          <span class="title">Headers</span>
          <span class="count">{{ headersList?.length || 0 }}</span>
        </div>
      </template>
      <payload-headers
        :headers-payload="schema.headersPayload"
        @change="headersChange"
        ref="payloadHeadersRef" />
    </bk-tab-panel>
  </bk-tab>
</template>

<script lang="ts" setup>
import { ref, watch } from 'vue';
import payloadBody from './payload-body.vue';
import payloadParams from './payload-params.vue';
import payloadHeaders from './payload-headers.vue';

const props = defineProps({
  tab: {
    type: String,
    default: 'Params',
  },
  schema: {
    type: Object,
    default: {},
  },
});

const active = ref<string>(props.tab);
const payloadBodyRef = ref();
const payloadParamsRef = ref();
const payloadHeadersRef = ref();

const validate = async () => {
  const bodyValidate = await payloadBodyRef.value?.validate();
  const paramsValidate = await payloadParamsRef.value?.validate();
  const headersValidate = await payloadHeadersRef.value?.validate();

  if (bodyValidate && paramsValidate && headersValidate) {
    return true;
  }
  return false;
};

const getData = () => {
  return {
    body: payloadBodyRef.value?.getData(),
    params: payloadParamsRef.value?.getData(),
    headers: payloadHeadersRef.value?.getData(),
  };
};

<<<<<<< HEAD
const headersList = ref<any>([]);
const headersChange = (list: any) => {
  headersList.value = list;
};

const queryList = ref<any>([]);
const queryChange = (list: any) => {
  queryList.value = list;
};

const pathList = ref<any>([]);
const pathChange = (list: any) => {
  pathList.value = list;
};

const dataList = ref<any>([]);
const dataChange = (list: any) => {
  dataList.value = list;
};

const urlencodedList = ref<any>([]);
const urlencodedChange = (list: any) => {
  urlencodedList.value = list;
};

=======
>>>>>>> 059ca6cf
watch(
  () => props.tab,
  (v) => {
    active.value = v;
  },
);

defineExpose({
  validate,
  getData,
});

</script>

<style lang="scss" scoped>
.payload-tab {
  :deep(.bk-tab-content) {
    padding: 12px 24px 12px 0px;
<<<<<<< HEAD
  }
  .tab-label {
    .title {
      font-size: 14px;
      color: #63656E;
      margin-right: 4px;
    }
    .count {
      padding: 0px 8px;
      font-size: 12px;
      color: #979BA5;
      background: #F0F1F5;
      border-radius: 8px;
    }
    &.active {
      .title {
        color: #3A84FF;
      }
      .count {
        color: #3A84FF;
        background: #E1ECFF;
      }
    }
=======
>>>>>>> 059ca6cf
  }
}
</style><|MERGE_RESOLUTION|>--- conflicted
+++ resolved
@@ -29,11 +29,8 @@
         :query-payload="schema.queryPayload"
         :path-payload="schema.pathPayload"
         :priority-path="schema.priorityPath"
-<<<<<<< HEAD
         @query-change="queryChange"
         @path-change="pathChange"
-=======
->>>>>>> 059ca6cf
         ref="payloadParamsRef" />
     </bk-tab-panel>
     <bk-tab-panel label="Headers" name="Headers">
@@ -92,7 +89,6 @@
   };
 };
 
-<<<<<<< HEAD
 const headersList = ref<any>([]);
 const headersChange = (list: any) => {
   headersList.value = list;
@@ -118,8 +114,6 @@
   urlencodedList.value = list;
 };
 
-=======
->>>>>>> 059ca6cf
 watch(
   () => props.tab,
   (v) => {
@@ -138,7 +132,6 @@
 .payload-tab {
   :deep(.bk-tab-content) {
     padding: 12px 24px 12px 0px;
-<<<<<<< HEAD
   }
   .tab-label {
     .title {
@@ -162,8 +155,6 @@
         background: #E1ECFF;
       }
     }
-=======
->>>>>>> 059ca6cf
   }
 }
 </style>