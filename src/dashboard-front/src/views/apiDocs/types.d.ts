type TabType = 'gateway' | 'component';
type LanguageType = 'python' | 'java' | 'golang';

interface INavItem {
  id: string;
  name: string;
}

// 网关类型

interface IApiGatewayBasics {
  id: number;
  name: string;
  description: string;
  maintainers: string[];
  is_official: boolean;
  api_url: string;
  sdks?: IApiGatewaySdk[];
<<<<<<< HEAD
  doc_maintainers?: {
    type: string;
    contacts: string[];
    service_account: {
      name: string;
      link: string;
    };
  };
=======
  tenant_mode?: string;
  tenant_id?: string;
>>>>>>> e27d208c
}

interface IApiGatewaySdkDoc {
  language: LanguageType;
  resource_version: IResourceVersion;
  sdk: IApiGatewaySdk;
  stage: { id: number, name: string }
}

interface IApiGatewaySdk {
  language: LanguageType;
  name: string;
  version: string;
  url: string;
  install_command: string;
}

interface IResourceVersion {
  id: number;
  version: string;
}

interface IResource {
  id: number;
  name: string;
  description: string;
  method: string;
  path: string;
  verified_user_required: boolean;
  verified_app_required: boolean;
  resource_perm_required: boolean;
  allow_apply_permission: boolean;
  labels: { id: number, name: string }[];
}

interface IStage {
  id: number;
  name: string;
  description: string;
}

// 组件类型

interface IBoard {
  board: string;
  board_label: string;
  categories: ICategory[];
  sdk?: IComponentSdk;
}

interface ICategory {
  id: string;
  name: string;
  systems: ISystem[];
  _navId?: string;
}

interface ISystem {
  name: string;
  description: string;
}

interface ISystemBasics {
  name: string;
  description: string;
  comment: string;
  maintainers: string[];
}

interface IComponent {
  id: number;
  name: string;
  description: string;
  verified_app_required: boolean;
  verified_user_required: boolean;
  component_permission_required: boolean;
}

interface IComponentSdk {
  board_label: string;
  sdk_name: string;
  sdk_description: string;
  sdk_version_number: string;
  sdk_download_url: string;
  sdk_install_command: string;
  language: LanguageType;
}

// 其他

interface ISdk extends Partial<IApiGatewaySdk>, Partial<IComponentSdk> {
}

export {
  IApiGatewayBasics,
  IApiGatewaySdk,
  IApiGatewaySdkDoc,
  IBoard,
  ICategory,
  IComponent,
  IComponentSdk,
  INavItem,
  IResource,
  IResourceVersion,
  ISdk,
  IStage,
  ISystem,
  ISystemBasics,
  LanguageType,
  TabType,
};<|MERGE_RESOLUTION|>--- conflicted
+++ resolved
@@ -16,7 +16,8 @@
   is_official: boolean;
   api_url: string;
   sdks?: IApiGatewaySdk[];
-<<<<<<< HEAD
+  tenant_mode?: string;
+  tenant_id?: string;
   doc_maintainers?: {
     type: string;
     contacts: string[];
@@ -25,10 +26,6 @@
       link: string;
     };
   };
-=======
-  tenant_mode?: string;
-  tenant_id?: string;
->>>>>>> e27d208c
 }
 
 interface IApiGatewaySdkDoc {
