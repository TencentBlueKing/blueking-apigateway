<!-- eslint-disable vue/no-deprecated-slot-attribute -->
<template>
  <div class="sideslider-wrapper">
    <bk-sideslider
      v-model:isShow="isShow"
      :quick-close="true"
      width="960"
      ext-cls="stage-sideslider-cls"
      :before-close="handleBeforeClose"
      @animation-end="handleAnimationEnd"
      @hidden="emit('hidden')"
      :transfer="true"
    >
      <template #header>
        <div class="custom-side-header">
          <div class="title">{{ title }}</div>
          <template v-if="!isAdd">
            <span></span>
            <div class="subtitle">{{ curStageData.name }}</div>
          </template>
        </div>
      </template>
      <template #default>
        <bk-loading :loading="isDialogLoading">
          <div v-if="actionType !== 'check'" class="sideslider-content">
            <bk-collapse v-model="activeKey" class="bk-collapse-service">
              <bk-collapse-panel name="base-info">
                <template #header>
                  <div class="panel-header">
                    <angle-up-fill
                      :class="[activeKey?.includes('base-info') ? 'panel-header-show' : 'panel-header-hide']"
                    />
                    <div class="title">{{ t('基础信息') }}</div>
                  </div>
                </template>
                <template #content>
                  <div class="content">
                    <bk-form
                      ref="baseInfoRef"
                      :label-width="180"
                      :model="curStageData"
                      form-type="vertical"
                    >
                      <bk-form-item
                        :label="t('环境名称')"
                        :required="true"
                        :property="'name'"
                        :rules="rules.name"
                      >
                        <bk-input
                          :placeholder="t('请输入 2-20 字符的字母、数字、连字符(-)、下划线(_)，以字母开头')"
                          v-model="curStageData.name"
                          :disabled="!isAdd"
                        ></bk-input>
                        <p
                          class="ag-tip mt5"
                        >
                          <i class="apigateway-icon icon-ag-info"></i>
                          {{ t('环境唯一标识，创建后不可修改。创建网关成功后可新增环境') }}
                        </p>
                      </bk-form-item>
                      <bk-form-item label="">
                        <div class="address">
                          <label>{{ t('访问地址') }}：</label>
                          <!-- 网关名/环境名 -->
                          <span>{{ stageAddress || '--' }}</span>
                          <i
                            class="apigateway-icon icon-ag-copy-info"
                            @click.self="copy(stageAddress)"
                          ></i>
                        </div>
                      </bk-form-item>
                      <bk-form-item :label="t('描述')" class="last-form-item">
                        <bk-input
                          v-model="curStageData.description"
                          :placeholder="t('请输入描述')"
                        ></bk-input>
                      </bk-form-item>
                    </bk-form>
                  </div>
                </template>
              </bk-collapse-panel>

              <bk-collapse-panel name="stage-config">
                <template #header>
                  <div class="panel-header">
                    <angle-up-fill
                      :class="[activeKey?.includes('stage-config') ? 'panel-header-show' : 'panel-header-hide']"
                    />
                    <div class="title">{{ t('后端服务配置') }}</div>
                  </div>
                </template>
                <template #content>
                  <div class="stage">
                    <bk-collapse :list="curStageData.backends" header-icon="right-shape" v-model="activeIndex">
                      <template #title="backend">
                        <span class="stage-name">
                          {{ backend.name }}
                        </span>
                      </template>
                      <template #content="backend">
                        <bk-form
                          :ref="setBackendConfigRef"
                          :label-width="180"
                          :model="backend"
                          form-type="vertical"
                        >
                          <bk-form-item
                            :required="true"
                            :label="t('负载均衡类型')"
                          >
                            <bk-select
                              :clearable="false"
                              :placeholder="t('负载均衡类型')"
                              v-model="backend.config.loadbalance"
                            >
                              <bk-option
                                v-for="option in loadbalanceList"
                                :key="option.id"
                                :id="option.id"
                                :name="option.name"
                              ></bk-option>
                            </bk-select>
                          </bk-form-item>

                          <bk-form-item
                            label="后端服务地址"
                            v-for="(hostItem, index) of backend.config.hosts"
                            :required="true"
                            :property="`config.hosts.${index}.host`"
                            :key="index"
                            :rules="rules.host"
                            :class="['backend-item-cls', { 'form-item-special': index !== 0 }]"
                          >
                            <div class="host-item">
                              <bk-input
                                :placeholder="$t('格式: host:port')"
                                v-model="hostItem.host"
                                :key="backend.config.loadbalance"
                              >
                                <template #prefix>
                                  <bk-select
                                    v-model="hostItem.scheme"
                                    class="scheme-select-cls"
                                    style="width: 120px"
                                    :clearable="false"
                                  >
                                    <bk-option
                                      v-for="(item, index1) in schemeList"
                                      :key="index1"
                                      :value="item.value"
                                      :label="item.value"
                                    />
                                  </bk-select>
                                  <div class="slash">://</div>
                                </template>
                                <template
                                  #suffix
                                  v-if="backend.config.loadbalance === 'weighted-roundrobin'"
                                >
                                  <bk-form-item
                                    :rules="rules.weight"
                                    :property="`config.hosts.${index}.weight`"
                                    label=""
                                    style="margin-bottom: 0px;">
                                    <bk-input
                                      :class="['suffix-slot-cls', 'weights-input', { 'is-error': hostItem.isRoles }]"
                                      :placeholder="$t('权重')"
                                      type="number"
                                      :min="1"
                                      :max="10000"
                                      v-model="hostItem.weight"
                                    ></bk-input>
                                  </bk-form-item>
                                </template>
                              </bk-input>

                              <i
                                class="add-host-btn apigateway-icon icon-ag-plus-circle-shape ml10"
                                @click="handleAddServiceAddress(backend.name)"
                              ></i>
                              <i
                                class="delete-host-btn apigateway-icon icon-ag-minus-circle-shape ml10"
                                :class="{ disabled: backend.config.hosts.length < 2 }"
                                @click="
                                  backend.config.hosts.length < 2 ?
                                    '' :
                                    handleDeleteServiceAddress(backend.name, index)"
                              ></i>
                            </div>
                          </bk-form-item>

                          <bk-form-item
                            :label="$t('超时时间')"
                            :required="true"
                            :property="'config.timeout'"
                            class="timeout-item-cls"
                            :rules="rules.timeout"
                            :error-display-type="'normal'"
                          >
                            <bk-input
                              type="number"
                              :min="1"
                              :max="300"
                              v-model="backend.config.timeout"
                            >
                              <template #suffix>
                                <div class="group-text group-text-style" :class="locale === 'en' ? 'long' : ''">
                                  {{ $t('秒') }}
                                </div>
                              </template>
                            </bk-input>
                            <p class="timeout-tip" :class="locale === 'en' ? 'long' : ''">
                              {{ $t('最大 300 秒') }}
                            </p>
                          </bk-form-item>
                        </bk-form>
                      </template>
                    </bk-collapse>
                  </div>
                </template>
              </bk-collapse-panel>
            </bk-collapse>
          </div>
          <div v-else class="sideslider-content check-mode">
            <p class="title mt15">
              {{ $t("基本信息") }}
            </p>
            <bk-container class="ag-kv-box" :col="14" :margin="6">
              <bk-row>
                <bk-col :span="4">
                  <label class="ag-key">{{ $t("环境名称") }}:</label>
                </bk-col>
                <bk-col :span="10">
                  <div class="ag-value">
                    {{ curStageData.name }}
                  </div>
                </bk-col>
              </bk-row>

              <bk-row>
                <bk-col :span="4" class="mt8">
                  <label class="ag-key">{{ $t("访问地址") }}:</label>
                </bk-col>
                <bk-col :span="10">
                  <div class="ag-value address">
                    <span>{{ stageAddress || '--' }}</span>
                    <i
                      class="apigateway-icon icon-ag-copy-info"
                      @click.self="copy(stageAddress)"
                    ></i>
                  </div>
                </bk-col>
              </bk-row>
            </bk-container>

            <template
              v-for="backend in curStageData.backends"
              :key="backend.name"
            >
              <p class="title mt15" :class="{ highlighted: backend.name === selectedBackendName }">
                {{ `后端服务：${backend.name}` }}
              </p>
              <bk-container class="ag-kv-box" :col="14" :margin="6">
                <bk-row>
                  <bk-col :span="4">
                    <label class="ag-key">{{ $t("负载均衡类型") }}:</label>
                  </bk-col>
                  <bk-col :span="10">
                    <div class="ag-value">
                      {{ getLoadBalanceText(backend.config.loadbalance) }}
                    </div>
                  </bk-col>
                </bk-row>
                <template
                  v-for="host in backend.config.hosts"
                  :key="host.host"
                >
                  <bk-row>
                    <bk-col :span="4">
                      <label class="ag-key">{{ $t("后端服务地址") }}:</label>
                    </bk-col>
                    <bk-col :span="10">
                      <div class="ag-value">
                        {{ `${host.scheme}://${host.host}` }}
                      </div>
                    </bk-col>
                  </bk-row>
                  <bk-row v-if="backend.config.loadbalance === 'weighted-roundrobin'">
                    <bk-col :span="4">
                      <label class="ag-key">{{ $t("权重") }}:</label>
                    </bk-col>
                    <bk-col :span="10">
                      <div class="ag-value">
                        {{ host.weight }}
                      </div>
                    </bk-col>
                  </bk-row>
                </template>
                <bk-row>
                  <bk-col :span="4">
                    <label class="ag-key">{{ $t("超时时间") }}:</label>
                  </bk-col>
                  <bk-col :span="10">
                    <div class="ag-value">
                      {{ `${backend.config.timeout}秒` }}
                    </div>
                  </bk-col>
                </bk-row>
              </bk-container>
            </template>
          </div>

          <div v-if="actionType !== 'check'" class="footer-btn-wrapper">
            <bk-button
              theme="primary"
              style="padding: 0 30px"
              @click="handleConfirm"
            >
              {{ t('确定') }}
            </bk-button>
            <bk-button
              style="padding: 0 30px"
              @click="handleCancel"
            >
              {{ t('取消') }}
            </bk-button>
          </div>

          <div class="fixed-footer-btn-wrapper" v-show="isAdsorb">
            <bk-button
              theme="primary"
              style="padding: 0 30px"
              @click="handleConfirm"
            >
              {{ t('确定') }}
            </bk-button>
            <bk-button
              style="padding: 0 30px"
              @click="handleCancel"
            >
              {{ t('取消') }}
            </bk-button>
          </div>
        </bk-loading>
      </template>
    </bk-sideslider>
    <!-- <bk-dialog
      :is-show="isBackDialogShow"
      class="sideslider-close-back-dialog-cls"
      width="0"
      height="0"
      dialog-type="show">
    </bk-dialog> -->
  </div>
</template>

<script setup lang="ts">
import { computed, ref, watch } from 'vue';
import { useI18n } from 'vue-i18n';
import { useRoute } from 'vue-router';
import { getBackendsListData, createStage, getStageDetail, getStageBackends, updateStage } from '@/http';
import { Message } from 'bkui-vue';
import { cloneDeep } from 'lodash';
import { useCommon, useStage } from '@/store';
import { copy } from '@/common/util';
import mitt from '@/common/event-bus';
import { useGetGlobalProperties, useSidebar } from '@/hooks';
import { AngleUpFill } from 'bkui-vue/lib/icon';

const { t, locale } = useI18n();
const common = useCommon();
const stageStore = useStage();
const { initSidebarFormData, isSidebarClosed/* , isBackDialogShow */ } = useSidebar();
const route = useRoute();

const isShow = ref(false);
const isAdsorb = ref<boolean>(false);
const activeKey = ref(['base-info', 'stage-config']);
const activeIndex = ref([0]);
const actionType = ref('add');
// 需要高亮的后端服务名称
const selectedBackendName = ref('');
const emit = defineEmits(['hidden']);

// 全局变量
const globalProperties = useGetGlobalProperties();
const { GLOBAL_CONFIG } = globalProperties;

// 默认值
const defaultConfig = () => {
  return {
    type: 'node',
    timeout: 30,
    loadbalance: 'weighted-roundrobin',
    hosts: [
      {
        scheme: 'http',
        host: '',
        weight: 100,
      },
    ],
  };
};

const curStageData = ref({
  name: '',
  description: '',
  backends: [
    {
      name: '',
      config: defaultConfig(),
    },
  ],
});

// 负载均衡类型
const loadbalanceList = [
  {
    id: 'roundrobin',
    name: t('轮询(Round-Robin)'),
  },
  {
    id: 'weighted-roundrobin',
    name: t('加权轮询(Weighted Round-Robin)'),
  },
];

// scheme 类型
const schemeList = [{ value: 'http' }, { value: 'https' }];

// slider 标题
const titleTextMap: {[key: string]: string} = {
  add: t('新建环境'),
  edit: t('编辑环境'),
  check: t('查看环境'),
};

// 访问地址
const stageAddress = computed(() => {
  const keys: any = {
    api_name: common.apigwName,
    stage_name: curStageData.value.name,
    resource_path: '',
  };

  let url = GLOBAL_CONFIG.STAGE_DOMAIN;
  for (const name of Object.keys(keys)) {
    const reg = new RegExp(`{${name}}`);
    url = url?.replace(reg, keys[name]);
  }
  return url;
});

// 正则校验
const rules = {
  name: [
    {
      required: true,
      message: t('必填项'),
      trigger: 'blur',
    },
    {
      validator(value: string) {
        const reg = /^[a-zA-Z][a-zA-Z0-9_-]{0,19}$/;
        return reg.test(value);
      },
      message: t('请输入 2-20 字符的字母、数字、连字符(-)、下划线(_)，以字母开头'),
      trigger: 'change',
    },
  ],

  host: [
    {
      required: true,
      message: t('必填项'),
      trigger: 'blur',
    },
    {
      validator(value: string) {
        const reg = /^(?=^.{3,255}$)[a-zA-Z0-9][-a-zA-Z0-9]{0,62}(\.[a-zA-Z0-9][-a-zA-Z0-9]{0,62})*(:\d+)?$|^\[([0-9a-fA-F]{0,4}:){2,7}[0-9a-fA-F]{0,4}\](:\d+)?$/;
        return reg.test(value);
      },
      message: t('请输入合法Host，如：http://example.com'),
      trigger: 'blur',
    },
  ],

  weight: [
    {
      required: true,
      message: t('必填项'),
      trigger: 'blur',
    },
  ],

  timeout: [
    {
      required: true,
      message: t('必填项'),
      trigger: 'blur',
    },
    {
      validator(val: number) {
        if (val < 0 || val > 300) {
          return false;
        }
        return true;
      },
      message: t('超时时间不能小于1且不能大于300'),
      trigger: 'blur',
    },
  ],
};

// 侧边loading
const isDialogLoading = ref(true);

// 获取对应Ref
const baseInfoRef = ref(null);
const backendConfigRef = ref([]);

// 网关id
const apigwId = +route.params.id;

// 默认为新建
const isAdd = ref(true);

const title = computed(() => {
  return titleTextMap[actionType.value] ?? t('环境');
});

const setBackendConfigRef = (el: any) => {
  if (el !== null) {
    backendConfigRef.value.push(el);
  }
};

// 新建初始化（新建）
const addInit = async () => {
  isDialogLoading.value = true;
  // 获取当前网关下的backends(获取后端服务列表)
  const res = await getBackendsListData(apigwId);
  // console.log('获取all后端服务列表', res);
  activeIndex.value = [];
  curStageData.value.backends = res.results.map((item: any, index: number) => {
    activeIndex.value.push(index);
    // 后端服务配置默认值
    return {
      id: item.id,
      name: item.name,
      config: defaultConfig(),
    };
  });
  isDialogLoading.value = false;
  initSidebarFormData(curStageData.value);
};

// 查看态初始化
const checkInit = async () => {
  isDialogLoading.value = true;
  try {
    const data = await getStageDetail(apigwId, stageStore.curStageData.id);
    curStageData.value.name = data.name;
    curStageData.value.backends = await getStageBackends(common.apigwId, stageStore.curStageData.id);
  } finally {
    isDialogLoading.value = false;
  }
};

// 获取环境详情（编辑）
const getStageDetailFun = async () => {
  try {
    const data = await getStageDetail(apigwId, stageStore.curStageData.id);
    curStageData.value.name = data.name;
    curStageData.value.description = data.description;
  } catch (error) {
    console.error(error);
  }
};

// 获取环境后端服务详情（编辑）
const getStageBackendList = async () => {
  isDialogLoading.value = true;
  const backendList = await getStageBackends(common.apigwId, stageStore.curStageData.id);
  curStageData.value.backends = backendList;
  activeIndex.value = [];
  backendList?.forEach((item: any, index: number) => {
    activeIndex.value.push(index);
  });
  // 数据转换
  isDialogLoading.value = false;
};

// 关闭侧边栏回调
const handleCloseSideSlider = () => {
  // 数据重置
  curStageData.value = {
    name: '',
    description: '',
    backends: [
      {
        name: '',
        config: defaultConfig(),
      },
    ],
  };
  activeIndex.value = [0];
};

// 显示侧边栏
<<<<<<< HEAD
const handleShowSideslider = async (type: string, { backendName = '' } = {}) => {
=======
const handleShowSideslider = async (type: string, { backendName }: { backendName: string }) => {
>>>>>>> 17c3b1f9
  // 数据重置
  handleCloseSideSlider();
  actionType.value = type || 'add';
  // 新建环境获取当前网关下的所有后端服务进行配置
  if (type === 'add') {
    isAdd.value = true;
    addInit();
  } else if (type === 'edit') {
    isAdd.value = false;
    // 编辑环境
    await Promise.all([
      getStageDetailFun(),
      // 获取对应环境下的后端服务列表
      getStageBackendList(),
    ]);
    initSidebarFormData(curStageData.value);
  } else if (type === 'check') {
    isAdd.value = false;
    await checkInit();
    selectedBackendName.value = backendName;
  }
  isShow.value = true;
};

// 确定
const handleConfirm = async () => {
  try {
    // 表单校验
    await baseInfoRef.value.validate();
    for (const item of backendConfigRef.value) {
      await item.validate();
    }

    isAdd.value ? handleConfirmCreate() : handleConfirmEdit();
  } catch (error) {
    console.error(error);
  }
};

// 新建环境
const handleConfirmCreate = async () => {
  try {
    const params = cloneDeep(curStageData.value);
    // 删除冗余参数
    params.backends.forEach((v: any) => {
      delete v.name;
    });
    await createStage(apigwId, params);
    Message({
      message: t('创建成功'),
      theme: 'success',
    });
    // 重新获取环境列表(全局事件总线实现)
    mitt.emit('rerun-init', true);
    // 数据重置
    handleCloseSideSlider();
    // 关闭dialog
    isShow.value = false;
  } catch (error) {
    console.error(error);
  }
};

// 编辑环境
const handleConfirmEdit = async () => {
  try {
    const stageId = stageStore.curStageData.id;
    const params = cloneDeep(curStageData.value);
    // 删除冗余参数
    params.backends.forEach((v: any) => {
      delete v.name;
    });
    await updateStage(apigwId, stageId, params);
    Message({
      message: t('更新成功'),
      theme: 'success',
    });
    // 重新获取环境列表(全局事件总线实现)
    mitt.emit('rerun-init', true);
    // 关闭dialog
    isShow.value = false;
  } catch (error) {
    console.error(error);
  }
};

const handleBeforeClose = async () => {
  if (actionType.value !== 'check') {
    return isSidebarClosed(JSON.stringify(curStageData.value));
  }
  return true;
};

const handleAnimationEnd = () => {
  handleCancel();
};

// 取消关闭侧边栏
const handleCancel = () => {
  isShow.value = false;
  // 数据重置
  handleCloseSideSlider();
};

// 添加服务地址
const handleAddServiceAddress = (name: string) => {
  curStageData.value.backends.forEach((v) => {
    if (v.name === name) {
      v.config.hosts.push({
        scheme: 'http',
        host: '',
        weight: 100,
      });
    }
  });
  controlToggle();
};

// 删除服务地址
const handleDeleteServiceAddress = (name: string, index: number) => {
  curStageData.value.backends.forEach((v) => {
    if (v.name === name) {
      console.log(v);
      v.config.hosts.splice(index, 1);
    }
  });
  controlToggle();
};

// 获取按钮底部距离
const getDistanceToBottom = (element: any) => {
  const rect = element?.getBoundingClientRect();
  return Math.max(0, window?.innerHeight - rect?.bottom);
};

// 元素滚动判断元素是否吸顶
const controlToggle = () => {
  const el = document.querySelector('.footer-btn-wrapper');
  const bottomDistance = getDistanceToBottom(el);
  const maxDistance = 1000;
  // 是否吸附
  if (bottomDistance < 25 || bottomDistance > maxDistance) {
    isAdsorb.value = true;
    el.classList.add('is-pinned');
  } else {
    isAdsorb.value = false;
    el?.classList?.remove('is-pinned');
  }
};

const getLoadBalanceText = (value: string) => {
  return loadbalanceList.find(item => item.id === value)?.name ?? '--';
};

const observerBtnScroll = () => {
  const container = document.querySelector('.bk-modal-content');
  container?.addEventListener('scroll', controlToggle);
};

const destroyEvent = () => {
  const container = document.querySelector('.bk-modal-content');
  container?.removeEventListener('scroll', controlToggle);
};

watch(
  () => isShow.value,
  (v) => {
    if (v) {
      setTimeout(() => {
        controlToggle();
        observerBtnScroll();
      }, 200);
    } else {
      destroyEvent();
    }
  },
);

// 暴露属性
defineExpose({
  handleShowSideslider,
});
</script>

<style lang="scss" scoped>
.stage-sideslider-cls {
  :deep(.bk-sideslider-footer) {
    position: absolute;
    bottom: 0;
    box-shadow: 0 -1px 0 0 #dcdee5;
  }
  :deep(.bk-modal-content) {
    overflow-y: auto;
  }
}
.sideslider-content {
  padding: 20px 40px 32px;
  .host-item {
    display: flex;
    align-items: center;
    i {
      font-size: 14px;
      color: #979ba5;
      cursor: pointer;
      &:hover {
        color: #63656e;
      }

      &.disabled {
        color: #dcdee5;
        cursor: not-allowed;
      }
    }
    :deep(.bk-form-error) {
      position: relative;
    }
  }
  .address {
    height: 40px;
    line-height: 40px;
    background: #f5f7fa;
    border-radius: 2px;
    padding: 0 16px;

    label {
      height: 22px;
      font-weight: 700;
      font-size: 14px;
      color: #63656e;
      line-height: 22px;
    }
    span {
      font-size: 14px;
      color: #63656e;
    }
    i {
      cursor: pointer;
      color: #3a84ff;
      margin-left: 5px;
      padding: 3px;
    }
  }

  .weights-input {
    :deep(.bk-input--number-control) {
      display: none;
    }
  }

  &.check-mode {
    .title {
      font-size: 13px;
      color: #63656e;
      font-weight: bold;
      padding: 5px 0 5px 5px;
      border-bottom: 1px solid #dcdee5;
      margin-bottom: 17px;

      &.highlighted {
        background-color: #e1ecff;
      }
    }
    .ag-kv-box {
      .bk-grid-row {
        margin-bottom: 12px;
      }
      .ag-key {
        font-size: 14px;
        color: #63656e;
        display: block;
        text-align: right;
        padding-right: 0;
      }
      .ag-value {
        font-size: 14px;
        color: #313238;
      }
    }
  }
}

.suffix-slot-cls {
  width: 80px;
  line-height: 30px;
  font-size: 12px;
  color: #63656e;
  text-align: center;
  height: 28px;
  border: none;
  border-left: 1px solid #c4c6cc !important;
}
.group-text-style {
  width: 20px;
  color: #63656e;
  text-align: left;
  background: #f5f7fa;
  &.long {
    width: 50px;
  }
}
.scheme-select-cls {
  color: #63656e;
  width: 120px;
  overflow: hidden;
  :deep(.bk-input--default) {
    border: none;
    border-right: 1px solid #c4c6cc;
  }
}
.slash {
  color: #63656e;
  background: #fafbfd;
  padding: 0 10px;
  border-right: 1px solid #c4c6cc;
}
.timeout-item-cls {
  margin-top: 14px;
  width: 240px;
  position: relative;
  :deep(.bk-form-content) {
    .timeout-tip {
      position: absolute;
      top: 1px;
      right: -77px;
      color: #63656e;
      margin-left: 13px;
      white-space: nowrap;
      font-size: 12px;
      &.long {
        right: -110px;
      }
    }
  }
}
.form-item-special {
  :deep(.bk-form-label) {
    display: none;
  }
}
.backend-item-cls {
  margin-bottom: 18px;
  :deep(.bk-form-error) {
    position: relative;
  }
  &:last-child {
    margin-bottom: 24px;
    background: red;
  }
}
.backend-item-cls:last-child {
  margin-bottom: 50px !important;
  background: #3a84ff;
}

.footer-btn-wrapper {
  bottom: 0;
  height: 52px;
  padding-left: 40px;
}
.fixed-footer-btn-wrapper {
  position: fixed;
  bottom: 0;
  left: 0;
  right: 0;
  padding: 10px 0;
  padding-left: 40px;
  background: #fff;
  box-shadow: 0 -2px 4px 0 #0000000f;
  z-index: 9;
  transition: .3s;
}
.is-pinned {
  opacity: 0;
}
.bk-collapse-service {
  .panel-header {
    display: flex;
    align-items: center;
    padding: 12px 0px;
    cursor: pointer;
    .title {
      font-weight: 700;
      font-size: 14px;
      color: #313238;
      margin-left: 8px;
    }

    .panel-header-show {
      transition: .2s;
      transform: rotate(0deg);
    }
    .panel-header-hide {
      transition: .2s;
      transform: rotate(-90deg);
    }
  }

  :deep(.bk-collapse-content) {
    padding: 0px;
  }

  .stage {
    :deep(.bk-collapse-title) {
      margin-left: 23px;
      font-size: 14px;
      color: #63656E;
      font-weight: 700;
    }
    :deep(.bk-collapse-item) {
      background-color: #F5F7FB;
      &:not(:nth-last-child(1)) {
        margin-bottom: 25px;
      }

      .bk-collapse-content {
        padding: 5px 32px;
      }
    }

    .stage-name {
      color: #63656E;
      font-size: 14px;
      font-weight: 700;
    }

    :deep(.bk-collapse-icon) {
      left: 17px;
      top: 17px;
      color: #979AA2;

      svg {
        font-size: 13px;
      }
    }
  }

  .last-form-item {
    margin-bottom: 12px;
  }
}
</style><|MERGE_RESOLUTION|>--- conflicted
+++ resolved
@@ -609,11 +609,7 @@
 };
 
 // 显示侧边栏
-<<<<<<< HEAD
 const handleShowSideslider = async (type: string, { backendName = '' } = {}) => {
-=======
-const handleShowSideslider = async (type: string, { backendName }: { backendName: string }) => {
->>>>>>> 17c3b1f9
   // 数据重置
   handleCloseSideSlider();
   actionType.value = type || 'add';
