<template>
  <div class="permission-record-container page-wrapper-padding">
    <div class="header ">
      <bk-form class="flex-row">
        <bk-form-item :label="t('选择时间')" class="ag-form-item-datepicker mb15" label-width="85">
          <bk-date-picker
            ref="datePickerRef"
            class="w320" v-model="initDateTimeRange" :placeholder="t('选择日期时间范围')" :key="dateKey"
            :type="'datetimerange'" :shortcuts="datepickerShortcuts" :shortcut-close="true" :use-shortcut-text="true"
            @clear="handleTimeClear" :shortcut-selected-index="shortcutSelectedIndex"
            @shortcut-change="handleShortcutChange" @pick-success="handleTimeChange">
          </bk-date-picker>
        </bk-form-item>
        <bk-form-item :label="t('授权维度')" class="mb15" label-width="108">
          <bk-select v-model="filterData.grant_dimension" class="w150">
            <bk-option v-for="option of dimensionList" :key="option.id" :id="option.id" :name="option.name">
            </bk-option>
          </bk-select>
        </bk-form-item>
        <bk-form-item
          :label="t('蓝鲸应用ID')"
          class="mb15"
          label-width="119"
          style="flex-grow: 1;"
        >
          <bk-input
            v-model="filterData.bk_app_code"
            :placeholder="t('请输入应用ID，按Enter搜索')"
            clearable
            style="max-width: 320px;"
          >
          </bk-input>
        </bk-form-item>
      </bk-form>
    </div>
    <div class="record-content">
      <bk-loading :loading="isLoading">
        <bk-table
          ref="tableRef"
          size="small"
          class="perm-record-table"
          border="outer"
          :data="tableData"
          :columns="table.headers"
          :pagination="pagination"
          :remote-pagination="true"
          :row-style="{ cursor: 'pointer' }"
          @row-click="handleRowClick"
          @page-limit-change="handlePageSizeChange"
          @page-value-change="handlePageChange"
        >
          <template #expandRow="row">
            <!--            <div class="record-expand-alert" v-if="['api'].includes(row.grant_dimension)">-->
            <!--              <bk-alert theme="info" :title="t('网关下所有资源的权限，包括未来新创建的资源')" />-->
            <!--            </div>-->
            <div v-if="row.grant_dimension === 'resource'">
              <bk-table
                :max-height="378"
                :size="'small'"
                :data="row.handled_resources"
                :border="['outer', 'row']"
                :header-cell-style="{ background: '#fafbfd', borderRight: 'none' }"
                :cell-style="{ background: '#fafbfd' }"
                class="ag-expand-table resources"
              >
                <bk-table-column align="right" label="#" type="index" width="220" />
                <bk-table-column prop="name" :label="t('资源名称')" />
                <bk-table-column prop="path" :label="t('请求路径')"/>
                <bk-table-column prop="method" :label="t('请求方法')" />
                <bk-table-column prop="apply_status" :label="t('审批状态')" >
                  <template #default="childData">
                    <div class="perm-record-dot">
                      <template v-if="['rejected'].includes(childData?.data?.apply_status)">
                        <span  class="ag-dot default mr5"></span> {{ t('驳回') }}
                      </template>
                      <template v-else>
                      <span  class="ag-dot success mr5"></span> {{ t('通过') }}
                      </template>
                    </div>
                  </template>
                </bk-table-column>
              </bk-table>
            </div>
          </template>
          <template #empty>
            <TableEmpty
              :keyword="tableEmptyConf.keyword"
              :abnormal="tableEmptyConf.isAbnormal"
              @reacquire="getList"
              @clear-filter="handleClearFilterKey"
            />
          </template>
        </bk-table>
      </bk-loading>
    </div>

    <!-- 详情sideslider -->
    <bk-sideslider
      :quick-close="true"
      :title="detailSliderConf.title"
      :width="600"
      v-model:isShow="detailSliderConf.isShow">
      <template #default>
        <div class="p30">
          <div class="ag-kv-list">
            <div class="item">
              <div class="key"> {{ t('蓝鲸应用ID：') }} </div>
              <div class="value">{{curRecord.bk_app_code}}</div>
            </div>
            <div class="item">
              <div class="key"> {{ t('申请人：') }} </div>
              <div class="value">
                <bk-user-display-name :user-id="curRecord.applied_by" />
              </div>
            </div>
            <div class="item">
              <div class="key"> {{ t('授权维度：') }} </div>
              <div class="value">{{curRecord.grant_dimension_display || '--'}}</div>
            </div>
            <div class="item">
              <div class="key"> {{ t('权限期限：') }} </div>
              <div class="value">{{curRecord.expire_days_display || '--'}}</div>
            </div>
            <div class="item">
              <div class="key"> {{ t('申请理由：') }} </div>
              <div class="value">{{curRecord.reason || '--'}}</div>
            </div>
            <div class="item">
              <div class="key"> {{ t('申请时间：') }} </div>
              <div class="value">{{curRecord.applied_time}}</div>
            </div>
            <div class="item">
              <div class="key"> {{ t('审批人：') }} </div>
              <div class="value">
                <bk-user-display-name :user-id="curRecord.handled_by" />
              </div>
            </div>
            <div class="item">
              <div class="key"> {{ t('审批时间：') }} </div>
              <div class="value">{{curRecord.handled_time}}</div>
            </div>
            <div class="item">
              <div class="key"> {{ t('审批状态：') }} </div>
              <div class="value pt10 lh22">
                {{statusMap[curRecord.status as keyof typeof statusMap]}}
              </div>
            </div>
            <div class="item">
              <div class="key"> {{ t('审批内容：') }} </div>
              <div class="value pt10 lh22">{{curRecord.comment}}</div>
            </div>
            <div class="item">
              <div class="key"> {{ t('资源信息：') }} </div>
              <div class="value pt10 lh22">
                <bk-table
                  :size="'small'"
                  :data="curRecord.handled_resources"
                  :border="['outer']"
                  :max-height="378"
                  ext-cls="ag-expand-table"
                >
                  <bk-table-column prop="name" :label="t('资源名称')"></bk-table-column>
                  <bk-table-column prop="method" :label="t('审批状态')">
                    <template #default="prop">
                      <template v-if="prop.row['apply_status'] === 'rejected'">
                        <span class="ag-dot default mr5 "></span> {{ t('驳回') }}
                      </template>
                      <template v-else>
                        <span class="ag-dot success mr5 "></span> {{ t('通过') }}
                      </template>
                    </template>
                  </bk-table-column>
                </bk-table>
                <!-- <bk-alert
                  theme="warning" :title="t('部分资源已被删除')"
                  v-if="curRecord.resourceList.length && curRecord.resourceList.length > curRecord.resource_ids.length">
                </bk-alert>
                <bk-alert
                  theme="warning" :title="t('资源已被删除')"
                  v-if="!curRecord.resourceList.length && curRecord.resource_ids.length">
                </bk-alert> -->
              </div>
            </div>
          </div>
        </div>
      </template>

    </bk-sideslider>
  </div>
</template>

<script setup lang="tsx">
import {
  nextTick,
  onMounted,
  reactive,
  ref,
  watch,
} from 'vue';
import { useI18n } from 'vue-i18n';
import { getPermissionRecordList } from '@/http';
<<<<<<< HEAD
=======
import { useUser } from '@/store';
>>>>>>> e27d208c
import { useQueryList } from '@/hooks';
import { sortByKey } from '@/common/util';
import TableEmpty from '@/components/table-empty.vue';
import AgIcon from '@/components/ag-icon.vue';

const { t } = useI18n();
const user = useUser();

const tableEmptyConf = ref<{keyword: string, isAbnormal: boolean}>({
  keyword: '',
  isAbnormal: false,
});
const filterData = ref({
  bk_app_code: '',
  grant_dimension: '',
  time_start: '',
  time_end: '',
});
const initDateTimeRange = ref([]);
const resourceList = ref([]);
const shortcutSelectedIndex = ref<number>(-1);
const dateKey = ref('dateKey');
const datePickerRef = ref(null);
const curRecord = ref({
  bk_app_code: '',
  applied_by: '',
  applied_time: '',
  handled_by: '',
  handled_time: '',
  status: '',
  comment: '',
  resourceList: [],
  resource_ids: [],
  grant_dimension_display: '',
  expire_days_display: 0,
  reason: '',
  handled_resources: [],
});
const detailSliderConf = reactive({
  title: '',
  isShow: false,
});
const dimensionList = reactive([
  { id: 'api', name: t('按网关') },
  { id: 'resource', name: t('按资源') },
]);
const statusMap = reactive({
  approved: t('全部通过'),
  partial_approved: t('部分通过'),
  rejected: t('全部驳回'),
  pending: t('未审批'),
});
// 日期 快捷方式设置
const datepickerShortcuts = reactive([
  {
    text: t('最近5分钟'),
    value() {
      const end = new Date();
      const start = new Date();
      start.setTime(start.getTime() - 5 * 60 * 1000);
      return [start, end];
    },
  },
  {
    text: t('最近1小时'),
    value() {
      const end = new Date();
      const start = new Date();
      start.setTime(start.getTime() - 60 * 60 * 1000);
      return [start, end];
    },
  },
  {
    text: t('最近6小时'),
    value() {
      const end = new Date();
      const start = new Date();
      start.setTime(start.getTime() - 6 * 60 * 60 * 1000);
      return [start, end];
    },
  },
  {
    text: t('最近12小时'),
    value() {
      const end = new Date();
      const start = new Date();
      start.setTime(start.getTime() - 12 * 60 * 60 * 1000);
      return [start, end];
    },
  },
  {
    text: t('最近1天'),
    value() {
      const end = new Date();
      const start = new Date();
      start.setTime(start.getTime() - 24 * 60 * 60 * 1000);
      return [start, end];
    },
  },
  {
    text: t('最近7天'),
    value() {
      const end = new Date();
      const start = new Date();
      start.setTime(start.getTime() - 3600 * 1000 * 24 * 7);
      return [start, end];
    },
  },
]);
const tableRef = ref();
const table = ref({
  headers: [],
});
const setTableHeader = () => {
  table.value.headers = [
    {
      field: 'bk_app_code',
      label: t('蓝鲸应用ID'),
    },
    {
      field: 'grant_dimension_display',
      label: t('授权维度'),
      render: ({ row }: Record<string, any>) => {
        if (row.grant_dimension === 'resource') {
          return <div style="display: flex;align-items: center;"><AgIcon
            name={row.isExpand ? 'down-shape' : 'right-shape'} size="10" style="margin-right: 5px"
          />{`${row.grant_dimension_display} (${row.handled_resources?.length || '--'})`}</div>;
        }
        return row.grant_dimension_display || '--';
      }
     },
    {
      field: 'expire_days_display',
      label: t('权限期限'),
      render: ({ data }: Record<string, any>) => {
        return data.expire_days_display || '--'
      }
    },
    {
      field: 'applied_by',
      label: t('申请人'),
      render: ({ data }: Record<string, any>) => <span><bk-user-display-name user-id={data.applied_by} /></span>,
    },
    { field: 'handled_time', label: t('审批时间') },
    {
      field: 'handled_by',
      label: t('审批人'),
      render: ({ data }: Record<string, any>) => <span><bk-user-display-name user-id={data.handled_by} /></span>,
    },
    {
      field: 'status',
      label: t('审批状态'),
      render: ({ data }: Record<string, any>) => {
        if(['rejected'].includes(data?.status)) {
          return (
            <div class="perm-record-dot">
              <div class="ag-dot default mr5" />
              {statusMap[data?.status as keyof typeof statusMap]}
            </div>
          )
        } else {
          return (
            <div class="perm-record-dot">
              <span class="ag-dot success mr5" />
              {statusMap[data?.status as keyof typeof statusMap]}
            </div>
          )
        }
      }
     },
    {
      field: 'operate',
      label: t('操作'),
      render: ({ data }: Record<string, any>) => {
        return (
          <div>
            <bk-button
              class="mr10"
              theme="primary"
              text
              onClick={(e:Event) => {handleShowRecord(e,data)}}
            >
              { t('详情') }
            </bk-button>
          </div>
        );
      },
    },
  ];
};
// 列表hooks
const {
  tableData,
  pagination,
  isLoading,
  handlePageChange,
  handlePageSizeChange,
  getList,
} = useQueryList(getPermissionRecordList, filterData);

const handleRowClick = (e: Event, row: Record<string, any>) => {
  e.stopPropagation();
  if (row.grant_dimension === 'resource') {
    row.isExpand = !row.isExpand;
  }
  nextTick(() => {
    tableRef.value.setRowExpand(row,  row.isExpand);
  });
};

// 日期清除
const handleTimeClear = () => {
  shortcutSelectedIndex.value = -1;
  filterData.value.time_start = '';
  filterData.value.time_end = '';
};
// 日期快捷方式改变触发
const handleShortcutChange = (value: any, index: any) => {
  shortcutSelectedIndex.value = index;
};
// 日期快捷方式改变触发
const handleTimeChange = () => {
  nextTick(() => {
    const startStr: any = (+new Date(`${initDateTimeRange.value[0]}`)) / 1000;
    const endStr: any = (+new Date(`${initDateTimeRange.value[1]}`)) / 1000;
    // eslint-disable-next-line radix
    const satrt: any = parseInt(startStr);
    // eslint-disable-next-line radix
    const end: any = parseInt(endStr);
    filterData.value.time_start = satrt;
    filterData.value.time_end = end;
  });
};
// 展示详情
const handleShowRecord = (e: Event, data: any) => {
  e.stopPropagation();
  curRecord.value = data;
  detailSliderConf.title = `${t('申请应用：')}${data.bk_app_code}`;
  curRecord.value.resourceList = [];
  const results: any[] = [];
  curRecord.value.resource_ids.forEach((resourceId) => {
    resourceList.value.forEach((item: { id: any; }) => {
      if (item.id === resourceId) {
        results.push(item);
      }
    });
  });

  curRecord.value.resourceList = sortByKey(results, 'path');
  detailSliderConf.isShow = true;
};

const handleClearFilterKey = async() => {
  filterData.value =Object.assign({}, {
    bk_app_code: '',
    grant_dimension: '',
    time_start: '',
    time_end: '',
  });
  shortcutSelectedIndex.value = -1;
  initDateTimeRange.value = [];
  dateKey.value = String(+new Date());
  await getList();
  updateTableEmptyConfig();
};

const updateTableEmptyConfig = () => {
  const searchParams = {
    ...filterData.value,
  };
  const list = Object.values(searchParams).filter(item => item !== '');

  if (list.length) {
    tableEmptyConf.value.keyword = 'placeholder';
    return;
  }
  tableEmptyConf.value.keyword = '';
};

const init = () => {
  setTableHeader();
};

watch(() => filterData.value, () => {
  updateTableEmptyConfig()
}, {
  deep: true
});

onMounted(() => {
  init();
});
</script>

<style lang="scss" scoped>
.h60{
  height: 60px;
}
.w150 {
  width: 150px;
}

.w320 {
  width: 320px;
}
.record-content {
  height: calc(100% - 90px);
  min-height: 600px;
}

.ag-kv-list {
	border: 1px solid #F0F1F5;
	border-radius: 2px;
	background: #FAFBFD;
	padding: 10px 20px;

	.item {
		display: flex;
		font-size: 14px;
		border-bottom: 1px dashed #DCDEE5;
		min-height: 40px;
		line-height: 40px;

		&:last-child {
			border-bottom: none;
		}

		.key {
			min-width: 130px;
			padding-right: 24px;
			color: #63656E;
			text-align: right;
		}

		.value {
			color: #313238;
			flex: 1;
		}
	}
}
.lh22 {
  line-height: 22px;
}
.w320 {
  width: 320px;
}

.record-expand-alert {
  padding: 20px;
  line-height: 60px;
  background-color: #fafafa;
}

:deep(.record-content){
  .bk-exception{
    height: 280px;
    max-height: 280px;
    justify-content: center;
  }
}

:deep(.perm-record-dot) {
  .mr5 {
    margin-right: 5px;
  }
  .ag-dot {
      width: 8px;
      height: 8px;
      display: inline-block;
      vertical-align: middle;
      background: #C4C6CC;
      border-radius: 50%;

      &.default {
        background: #f0f1f5;
        border: 1px solid #c9cad2;
      }

      &.primary,
      &.releasing,
      &.pending {
        background: #f0f1f5;
        border: 1px solid #c9cad2;
      }
      &.success {
        background: #E5F6EA;
        border: 1px solid #3FC06D;
      }
  }
}

:deep(.perm-record-table) ,
:deep(.ag-expand-table) {
  tr {
    background-color: #fafbfd;
  }
  th {
    .head-text {
      font-weight: bold !important;
      color: #63656E !important;
    }
  }
  td,
  th {
    padding: 0 !important;
    height: 42px !important;
  }

  //.bk-table-head {
  //  scrollbar-color: transparent transparent;
  //}
  //.bk-table-body {
  //  scrollbar-color: transparent transparent;
  //}
}

:deep(.ag-expand-table.resources) {
  border-bottom: none;
  border-left: none;

  tr:not(:last-of-type) {
    border-bottom: 1px solid #dcdee5;
  }

}
:deep(.ag-expand-table) {
  .bk-fixed-bottom-border {
    display: none;
  }
}
</style><|MERGE_RESOLUTION|>--- conflicted
+++ resolved
@@ -197,12 +197,16 @@
   ref,
   watch,
 } from 'vue';
+import {
+  nextTick,
+  onMounted,
+  reactive,
+  ref,
+  watch,
+} from 'vue';
 import { useI18n } from 'vue-i18n';
 import { getPermissionRecordList } from '@/http';
-<<<<<<< HEAD
-=======
 import { useUser } from '@/store';
->>>>>>> e27d208c
 import { useQueryList } from '@/hooks';
 import { sortByKey } from '@/common/util';
 import TableEmpty from '@/components/table-empty.vue';
