--- conflicted
+++ resolved
@@ -19,16 +19,14 @@
   is_official: boolean
   publish_validate_msg?: string
   kind?: number
+  links?: {
+    [key: string]: any
+  }
   extra_info?: {
     [key: string]: string
   }
-<<<<<<< HEAD
   programmable_gateway_git_info?: {
     [key: string]: string
-=======
-  links?: {
-    [key: string]: any
->>>>>>> 7d08dd7b
   }
 }
 
