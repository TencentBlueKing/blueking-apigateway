--- conflicted
+++ resolved
@@ -381,14 +381,9 @@
           {{ t('取消') }}
         </bk-button>
       </template>
-<<<<<<< HEAD
     </bk-dialog> -->
 
-    <create-gateway-com v-model="createGatewayShow" :init-data="basicInfoDetailData" @done="getBasicInfo()" />
-=======
-    </bk-dialog>
-
-    <bk-sideslider
+   <bk-sideslider
       v-model:is-show="isShowMarkdown"
       :title="t('查看开发指引')"
       width="960"
@@ -397,7 +392,8 @@
         <guide :markdown-html="markdownHtml" />
       </section>
     </bk-sideslider>
->>>>>>> 7d08dd7b
+    
+    <create-gateway-com v-model="createGatewayShow" :init-data="basicInfoDetailData" @done="getBasicInfo()" />
   </div>
 </template>
 
@@ -416,15 +412,11 @@
 import { getGateWaysInfo, toggleGateWaysStatus, deleteGateWays, editGateWays, getGuideDocs } from '@/http';
 import GateWaysEditTextarea from '@/components/gateways-edit/textarea.vue';
 import GateWaysEditMemberSelector from '@/components/gateways-edit/member-selector.vue';
-<<<<<<< HEAD
 // import MemberSelect from '@/components/member-select';
 import CreateGatewayCom from '@/components/create-gateway.vue';
-=======
-import MemberSelect from '@/components/member-select';
 import guide from '@/components/guide.vue';
 import MarkdownIt from 'markdown-it';
 import hljs from 'highlight.js';
->>>>>>> 7d08dd7b
 // @ts-ignore
 import programProcess from '@/images/program-process.svg';
 
@@ -470,12 +462,10 @@
 // const formRef = ref(null);
 const formRemoveConfirmApigw = ref('');
 const basicInfoDetailLoading = ref(false);
-<<<<<<< HEAD
 const createGatewayShow = ref<boolean>(false);
-=======
 const isShowMarkdown = ref<boolean>(false);
 const markdownHtml = ref<string>('');
->>>>>>> 7d08dd7b
+
 // 当前基本信息
 const basicInfoData = ref<BasicInfoParams>({
   status: 1,
