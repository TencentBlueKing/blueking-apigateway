<template>
  <div class="basic-info-wrapper">
    <bk-alert v-if="!basicInfoData.status" theme="warning" :title="`${t('当前网关已停用，如需使用，请先启用')}`" class="mb15" />
    <bk-loading :loading="basicInfoDetailLoading">
      <section class="header-info">
        <div
          :class="[
            'header-info-left',
            { 'header-info-left-disabled': !basicInfoData.status }
          ]">
          <!-- <span
            :class="['kind', basicInfoData.kind === 0 ? 'normal' : 'program']">
            {{ basicInfoData.kind === 0 ? t('普') : t('编') }}
          </span> -->
          <span class="name">{{ basicInfoData?.name?.[0]?.toUpperCase() }}</span>
        </div>
        <div class="header-info-right">
          <div class="header-info-name">
            <span class="name">{{ basicInfoData.name }}</span>
            <div class="header-info-tag">
              <bk-tag theme="info" v-if="basicInfoData.kind === 0">
                {{ t('普通网关') }}
              </bk-tag>
              <bk-tag theme="success" v-else>
                {{ t('可编程网关') }}
              </bk-tag>
              <bk-tag class="website" v-if="basicInfoData.is_official">{{ t('官网') }}</bk-tag>
              <div v-if="basicInfoData.status > 0">
                <!-- <bk-tag class="vip">{{ t('专享') }}</bk-tag>? -->
                <bk-tag class="enabling">
                  <i class="apigateway-icon icon-ag-yiqiyong" />
                  {{ t('启用中') }}
                </bk-tag>
              </div>
              <bk-tag class="deactivated" v-if="!basicInfoData.status">
                <i class="apigateway-icon icon-ag-minus-circle" />
                {{ t('已停用') }}
              </bk-tag>
            </div>
          </div>
          <div class="header-info-description">
            <GateWaysEditTextarea
              field="description"
              width="600px"
              :placeholder="t('请输入描述')"
              :content="basicInfoData.description"
              @on-change="(e:Record<string, any>) => handleInfoChange(e)"
            />
          </div>
          <div class="header-info-button">
            <!-- <bk-button @click="handleOperate('edit')" class="operate-btn">
              {{ t('编辑') }}
            </bk-button> -->
            <div>
              <bk-button
                v-if="basicInfoData.status > 0" @click="handleOperate('enable')"
                class="deactivate-btn operate-btn"
              >
                {{ t('停用') }}
              </bk-button>
              <bk-button v-else theme="primary" @click="handleOperate('deactivate')" class="operate-btn">
                {{ t('立即启用') }}
              </bk-button>
            </div>
            <template v-if="basicInfoData.status > 0">
              <bk-popover :content="$t('请先停用才可删除')">
                <bk-button class="operate-btn" :disabled="basicInfoData.status > 0">
                  {{ t('删除') }}
                </bk-button>
              </bk-popover>
            </template>
            <template v-else>
              <bk-button @click="handleOperate('delete')" class="operate-btn">
                {{ t('删除') }}
              </bk-button>
            </template>
            <template v-if="basicInfoData.kind === 1">
              <span class="btn-line"></span>
              <bk-button class="operate-btn" @click="showGuide">
                <help-document-fill class="icon-help" />
                {{ t('查看开发指引') }}
              </bk-button>
            </template>
          </div>
        </div>
      </section>
      <section class="basic-info-detail">
        <div class="basic-info-detail-item">
          <div class="detail-item-title">
            {{ t('基础信息') }}

            <div class="area-edit" @click.stop="handleOperate('edit')">
              <i class="apigateway-icon icon-ag-edit-line" />
              <bk-button theme="primary" text class="operate-btn">
                {{ t('编辑') }}
              </bk-button>
            </div>
          </div>
          <div class="detail-item-content">
<<<<<<< HEAD
            <div class="detail-item-content-item" v-if="basicInfoData.kind === 1">
              <div class="label">{{ `${t('开发语言')}：` }}</div>
              <div class="value">
                <span>{{ basicInfoData.extra_info?.language || '--' }}</span>
              </div>
            </div>
            <div class="detail-item-content-item" v-if="basicInfoData.kind === 1">
              <div class="label">{{ `${t('代码仓库')}：` }}</div>
              <div class="value">
                <span>{{ basicInfoData.extra_info?.repository || '--' }}</span>
                <i
                  class="apigateway-icon icon-ag-jump"
                  @click.stop="handleOpenNav(basicInfoData.extra_info.repository)"></i>
              </div>
            </div>
=======
            <template v-if="user.isTenantMode">
              <div class="detail-item-content-item">
                <div class="label">{{ `${t('租户模式')}：` }}</div>
                <div class="value">
                  <span>{{ TENANT_MODE_TEXT_MAP[basicInfoData.tenant_mode] || '--' }}</span>
                </div>
              </div>
              <div class="detail-item-content-item">
                <div class="label">{{ `${t('租户 ID')}：` }}</div>
                <div class="value url">
                  <span>{{ basicInfoData.tenant_id || '--' }}</span>
                  <i class="apigateway-icon icon-ag-copy-info" @click.self.stop="copy(basicInfoData.tenant_id)"></i>
                </div>
              </div>
            </template>
>>>>>>> e27d208c
            <div class="detail-item-content-item">
              <div class="label">{{ `${t('是否公开')}：` }}</div>
              <div class="value">
                <bk-switcher
                  v-model="basicInfoData.is_public"
                  theme="primary"
                  size="small"
                  style="min-width: 28px;"
                  @change="handleChangePublic"
                />
              </div>
            </div>
            <div class="detail-item-content-item">
              <div class="label">{{ `${t('访问域名')}：` }}</div>
              <div class="value url">
                <span>{{ basicInfoData.api_domain || '--' }}</span>
                <i class="apigateway-icon icon-ag-copy-info" @click.self.stop="copy(basicInfoData.api_domain)"></i>
              </div>
            </div>
            <!-- <div class="detail-item-content-item">
              <div class="label">{{ `${t('文档地址')}：` }}</div>
              <div class="value url">
                <span
                  class="link"
                  v-bk-tooltips="{
                    content: t('网关未开启或公开，暂无文档地址'),
                    placement: 'right',
                    disabled: !!basicInfoData.docs_url }"
                >
                  {{ basicInfoData.docs_url || '--' }}
                </span>
                <template v-if="basicInfoData.docs_url">
                  <span>
                    <i class="apigateway-icon icon-ag-jump" @click.stop="handleOpenNav(basicInfoData.docs_url)" />
                  </span>
                  <span>
                    <i class="apigateway-icon icon-ag-copy-info" @click.self.stop="copy(basicInfoData.docs_url)" />
                  </span>
                </template>
              </div>
            </div> -->
            <div class="detail-item-content-item">
              <div class="label">{{ `${t('维护人员')}：` }}</div>
              <div class="value">
                <GateWaysEditMemberSelector
                  v-if="!user.isTenantMode"
                  mode="edit"
                  width="600px"
                  field="maintainers"
                  :is-required="true"
                  :placeholder="t('请选择维护人员')"
                  :content="basicInfoData.maintainers"
                  :is-error-class="'maintainers-error-tip'"
                  :error-value="t('维护人员不能为空')"
                  @on-change="(e:Record<string, any>) => handleInfoChange(e)"
                />
                <GateWaysEditTenantUserSelector
                  v-else
                  :content="basicInfoData.maintainers"
                  :error-value="t('维护人员不能为空')"
                  :is-error-class="'maintainers-error-tip'"
                  :is-required="true"
                  :placeholder="t('请选择维护人员')"
                  field="maintainers"
                  mode="edit"
                  width="600px"
                  @on-change="(e:Record<string, any>) => handleInfoChange(e)"
                />
              </div>
            </div>
            <div class="detail-item-content-item">
              <div class="label">{{ `${t('创建人')}：` }}</div>
              <div class="value">
                <span><bk-user-display-name :user-id="basicInfoData.created_by" /></span>
              </div>
            </div>
            <div class="detail-item-content-item">
              <div class="label">{{ `${t('创建时间')}：` }}</div>
              <div class="value">
                <span class="link">{{ basicInfoData.created_time || '--' }}</span>
              </div>
            </div>
          </div>
        </div>

        <div class="basic-info-detail-item">
          <div class="detail-item-title">
            {{ t('API文档') }}

            <div class="area-edit" @click.stop="showApiDocEdit()">
              <i class="apigateway-icon icon-ag-edit-line" />
              <bk-button theme="primary" text class="operate-btn">
                {{ t('编辑') }}
              </bk-button>
            </div>
          </div>
          <div class="detail-item-content">
            <div class="detail-item-content-item">
              <div class="label">{{ `${t('联系人类型')}：` }}</div>
              <div class="value">
                <span class="link">{{ basicInfoData.doc_maintainers?.type === 'user' ? t('用户') : t('服务号') }}</span>
              </div>
            </div>

            <div
              class="detail-item-content-item align-items-start"
              v-show="basicInfoData.doc_maintainers?.type === 'user'">
              <div class="label">{{ `${t('联系人')}：` }}</div>
              <div class="value contact">
                <span class="link">{{ basicInfoData.doc_maintainers?.contacts?.join(',') || '--' }}</span>
                <p class="sub-explain">{{ t('文档页面上展示出来的文档咨询接口人') }}</p>
              </div>
            </div>

            <div class="detail-item-content-item" v-show="basicInfoData.doc_maintainers?.type === 'service_account'">
              <div class="label">{{ `${t('服务号名称')}：` }}</div>
              <div class="value">
                <span class="link">{{ basicInfoData.doc_maintainers?.service_account?.name || '--' }}</span>
              </div>
            </div>

            <div class="detail-item-content-item" v-show="basicInfoData.doc_maintainers?.type === 'service_account'">
              <div class="label">{{ `${t('服务号链接')}：` }}</div>
              <div class="value">
                <span class="link">{{ basicInfoData.doc_maintainers?.service_account?.link || '--' }}</span>
              </div>
            </div>

            <div class="detail-item-content-item">
              <div class="label">{{ `${t('文档地址')}：` }}</div>
              <div class="value url">
                <span
                  class="link"
                  v-bk-tooltips="{
                    content: t('网关未开启或公开，暂无文档地址'),
                    placement: 'right',
                    disabled: !!basicInfoData.docs_url }"
                >
                  {{ basicInfoData.docs_url || '--' }}
                </span>
                <template v-if="basicInfoData.docs_url">
                  <span>
                    <i class="apigateway-icon icon-ag-jump" @click.stop="handleOpenNav(basicInfoData.docs_url)" />
                  </span>
                  <span>
                    <i class="apigateway-icon icon-ag-copy-info" @click.self.stop="copy(basicInfoData.docs_url)" />
                  </span>
                </template>
              </div>
            </div>
          </div>
        </div>

        <div class="basic-info-detail-item">
          <div class="detail-item-title">{{ t('API公钥（指纹）') }}</div>
          <div class="detail-item-content">
            <div class="detail-item-content-item">
              <div class="label w0" />
              <div class="value public-key-content">
                <div class="value-icon-lock">
                  <i class="apigateway-icon icon-ag-lock-fill1"></i>
                </div>
                <div class="value-public-key">
                  <span class="link">
                    {{ basicInfoData.public_key_fingerprint }}
                  </span>
                  <div>
                    <span>
                      <i class="apigateway-icon icon-ag-copy-info" @click.self.stop="copy(basicInfoData.public_key)" />
                    </span>
                    <span>
                      <i class="apigateway-icon icon-ag-download" @click.stop="handleDownload" />
                    </span>
                  </div>
                </div>
              </div>
            </div>
            <div class="detail-item-content-item">
              <div class="label w0"></div>
              <div class="value more-tip">
                <i class="apigateway-icon icon-ag-info"></i>
                <span>{{ t('可用于解密传入后端接口的请求头 X-Bkapi-JWT') }}，</span>
                <a :href="GLOBAL_CONFIG.DOC.JWT" target="_blank" class="more-detail">{{ t(' 更多详情') }}</a>
              </div>
            </div>
          </div>
        </div>
        <div class="basic-info-detail-item" v-if="basicInfoData.kind === 1">
          <div class="detail-item-title">{{ t('可编程网关工作流') }}</div>
          <div class="detail-item-content">
            <img class="process-img" :src="processImg" :alt="t('可编程网关的流程图')">
          </div>
        </div>
        <div class="basic-info-detail-item" v-if="basicInfoData.kind === 1">
          <div class="detail-item-title">{{ t('关联操作指引') }}</div>
          <div class="detail-item-content">
            <div class="explain">
              {{ t('可编程网关发布后，系统将在蓝鲸开发者中心部署一个 SaaS 来提供 API 的后端服务，与蓝鲸 SaaS 开发相关的操作均可在蓝鲸开发者中心完成') }}
            </div>
            <div class="guide-wrapper">
              <div class="guide-item">
                <div class="item-name">{{ t('开发 API') }}</div>
                <div class="item-values">
                  <div class="item" v-for="(item, index) in basicInfoData.links?.develop" :key="item.name">
                    <a class="value" :href="item.link" target="_blank">{{ item.name }}</a>
                    <span class="line" v-if="index !== basicInfoData.links?.develop?.length - 1"></span>
                  </div>
                </div>
              </div>

              <div class="guide-item">
                <div class="item-name">{{ t('查询日志') }}</div>
                <div class="item-values">
                  <div class="item" v-for="(item, index) in basicInfoData.links?.logging" :key="item.name">
                    <a class="value" :href="item.link" target="_blank">{{ item.name }}</a>
                    <span class="line" v-if="index !== basicInfoData.links?.logging?.length - 1"></span>
                  </div>
                </div>
              </div>

              <div class="guide-item">
                <div class="item-name">{{ t('更多操作') }}</div>
                <div class="item-values">
                  <div class="item" v-for="(item, index) in basicInfoData.links?.more" :key="item.name">
                    <a class="value" :href="item.link" target="_blank">{{ item.name }}</a>
                    <span class="line" v-if="index !== basicInfoData.links?.more?.length - 1"></span>
                  </div>
                </div>
              </div>
            </div>
          </div>
        </div>
      </section>
    </bk-loading>

    <bk-dialog
      width="540"
      :is-show="delApigwDialog.isShow"
      :title="$t(`确认删除网关【{basicInfoDataName}】？`, { basicInfoDataName: basicInfoData.name })"
      :theme="'primary'"
      :loading="delApigwDialog.loading"
      @closed="delApigwDialog.isShow = false">
      <div class="ps-form">
        <!-- eslint-disable-next-line vue/no-v-html -->
        <div class="form-tips" v-dompurify-html="delTips" />
        <div class="mt15">
          <bk-input v-model="formRemoveConfirmApigw"></bk-input>
        </div>
      </div>
      <template #footer>
        <bk-button theme="primary" :disabled="!formRemoveApigw" @click="handleDeleteApigw">
          {{ t('确定') }}
        </bk-button>
        <bk-button
          @click="delApigwDialog.isShow = false">
          {{ t('取消') }}
        </bk-button>
      </template>
    </bk-dialog>

<<<<<<< HEAD
    <bk-sideslider
      v-model:is-show="isShowMarkdown"
      :title="t('查看开发指引')"
      width="960"
    >
      <section class="markdown-box">
        <guide :markdown-html="markdownHtml" />
      </section>
    </bk-sideslider>

    <create-gateway-com v-model="createGatewayShow" :init-data="basicInfoDetailData" @done="getBasicInfo()" />

    <edit-api-doc v-model="isShowApiDoc" :data="basicInfoData" @done="getBasicInfo()" />
=======
    <bk-dialog
      width="600"
      theme="primary"
      :is-show="dialogEditData.isShow"
      :title="dialogEditData.title"
      quick-close
      :is-loading="dialogEditData.loading"
      @confirm="handleConfirmEdit"
      @closed="handleCloseEdit">
      <bk-form ref="formRef" form-type="vertical" :model="basicInfoDetailData" :rules="rules">
        <bk-form-item
          :label="t('名称')"
          property="name"
          required
        >
          <bk-input
            v-model="basicInfoDetailData.name"
            :maxlength="30"
            :disabled="true"
            :placeholder="t('请输入小写字母、数字、连字符(-)，以小写字母开头')"
          />
          <div class="gateways-name-tip">
            <span>{{ t('网关唯一标识，创建后不可修改') }}</span>
          </div>
        </bk-form-item>
        <bk-form-item
          :label="t('维护人员')"
          property="maintainers"
          required
        >
          <MemberSelect
            v-if="!user.isTenantMode"
            v-model="basicInfoDetailData.maintainers"
            :has-delete-icon="true"
            :placeholder="t('请选择维护人员')"
          />
          <bk-user-selector
            v-else
            v-model="basicInfoDetailData.maintainers"
            :api-base-url="user.apiBaseUrl"
            :multiple="true"
            :placeholder="t('请选择维护人员')"
            :tenant-id="user.user.tenant_id"
          />
        </bk-form-item>
        <bk-form-item
          :label="t('描述')"
          property="description"
        >
          <bk-input
            type="textarea"
            v-model="basicInfoDetailData.description"
            :placeholder="t('请输入网关描述')"
            :maxlength="500"
            :rows="5"
            clearable
          />
        </bk-form-item>
        <bk-form-item
          :label="t('是否公开')"
          property="is_public"
          required
        >
          <bk-switcher v-model="basicInfoDetailData.is_public" theme="primary" />
          <span class="common-form-tips">{{ t('公开，则用户可查看资源文档、申请资源权限；不公开，则网关对用户隐藏') }}</span>
        </bk-form-item>
        <bk-form-item
          :label="t('关联蓝鲸应用')"
          property="bk_app_codes"
          v-if="user?.featureFlags?.GATEWAY_APP_BINDING_ENABLED"
        >
          <bk-tag-input
            v-model="basicInfoDetailData.bk_app_codes"
            :placeholder="t('请输入蓝鲸应用ID，并按enter确认')"
            allow-create
            has-delete-icon
            collapse-tags
            :list="[]"
          />
          <span class="common-form-tips">{{ t('仅影响 HomePage 中运维开发分数的计算') }}</span>
        </bk-form-item>
        <bk-form-item
          :label="t('管理网关的应用列表 ')"
          property="related_app_codes"
        >
          <bk-tag-input
            v-model="basicInfoDetailData.related_app_codes"
            :placeholder="t('请输入蓝鲸应用ID，并按enter确认')"
            allow-create
            has-delete-icon
            collapse-tags
          />
          <span class="common-form-tips">{{ t('允许列表中的应用使用 sdk 或者开放 API 调用网关接口，同步环境/资源以及发布版本') }}</span>
        </bk-form-item>
      </bk-form>
    </bk-dialog>
>>>>>>> e27d208c
  </div>
</template>

<script setup lang="ts">
import {
  computed,
  ref,
  watch,
} from 'vue';
import _ from 'lodash';
import {
  InfoBox,
  Message,
} from 'bkui-vue';
import { useI18n } from 'vue-i18n';
<<<<<<< HEAD
import { HelpDocumentFill } from 'bkui-vue/lib/icon';
import { useRoute, useRouter } from 'vue-router';
import {  copy } from '@/common/util';
import { useGetGlobalProperties } from '@/hooks';
import { BasicInfoParams, DialogParams } from './common/type';
import { getGateWaysInfo, toggleGateWaysStatus, deleteGateWays, editGateWays, getGuideDocs } from '@/http';
import GateWaysEditTextarea from '@/components/gateways-edit/textarea.vue';
import GateWaysEditMemberSelector from '@/components/gateways-edit/member-selector.vue';
import CreateGatewayCom from '@/components/create-gateway.vue';
import guide from '@/components/guide.vue';
import MarkdownIt from 'markdown-it';
import hljs from 'highlight.js';
// @ts-ignore
import programProcess from '@/images/program-process.png';
import EditApiDoc from './common/editApiDoc.vue';
=======
import {
  useRoute,
  useRouter,
} from 'vue-router';
import { useUser } from '@/store';
import { copy } from '@/common/util';
import { useGetGlobalProperties } from '@/hooks';
// import { useStage } from '@/store';
import {
  BasicInfoParams,
  DialogParams,
} from './common/type';
import {
  deleteGateWays,
  editGateWays,
  getGateWaysInfo,
  toggleGateWaysStatus,
} from '@/http';
import GateWaysEditTextarea from '@/components/gateways-edit/textarea.vue';
import GateWaysEditMemberSelector from '@/components/gateways-edit/member-selector.vue';
import GateWaysEditTenantUserSelector from '@/components/gateways-edit/tenant-user-selector.vue';
import MemberSelect from '@/components/member-select';
import BkUserSelector from '@blueking/bk-user-selector';
import { TENANT_MODE_TEXT_MAP } from '@/enums';
>>>>>>> e27d208c

const { t } = useI18n();
const route = useRoute();
const router = useRouter();

// 全局变量
const globalProperties = useGetGlobalProperties();
const { GLOBAL_CONFIG } = globalProperties;

// 网关id
const apigwId = ref(0);
const formRemoveConfirmApigw = ref('');
const basicInfoDetailLoading = ref(false);
const createGatewayShow = ref<boolean>(false);
const isShowMarkdown = ref<boolean>(false);
const markdownHtml = ref<string>('');
const isShowApiDoc = ref(false);

// 当前基本信息
const basicInfoData = ref<BasicInfoParams>({
  status: 1,
  name: '',
  url: '',
  description: '',
  description_en: '',
  public_key_fingerprint: '',
  bk_app_codes: '',
  related_app_codes: [],
  docs_url: '',
  api_domain: '',
  created_by: '',
  created_time: '',
  public_key: '',
  maintainers: [],
  developers: [],
  is_public: true,
  is_official: false,
<<<<<<< HEAD
  kind: 0,
  extra_info: {
    language: 'python',
    repository: '',
  },
  programmable_gateway_git_info: {
    repository: '',
    account: '',
    password: '',
  },
=======
  tenant_mode: '',
  tenant_id: '',
>>>>>>> e27d208c
});
const basicInfoDetailData = ref(_.cloneDeep(basicInfoData.value));
const delApigwDialog = ref<DialogParams>({
  isShow: false,
  loading: false,
});

const processImg = computed(() => {
  return programProcess;
});

const formRemoveApigw = computed(() => {
  return basicInfoData.value.name === formRemoveConfirmApigw.value;
});

const delTips = computed(() => {
  // return t('请完整输入 <code class="gateway-del-tips">{name}</code> 来确认删除网关！', { name: basicInfoData.value.name });
  return t(`请完整输入<code class="gateway-del-tips">${basicInfoData.value.name}</code> 来确认删除网关！`);
});

const showApiDocEdit = () => {
  isShowApiDoc.value = true;
};

// 获取网关基本信息
const getBasicInfo = async () => {
  try {
    const res = await getGateWaysInfo(apigwId.value);
    basicInfoData.value = Object.assign({}, res);
  } catch (e) {
    console.error(e);
  }
};

const md = new MarkdownIt({
  linkify: false,
  html: true,
  breaks: true,
  highlight(str: string, lang: string) {
    try {
      if (lang && hljs.getLanguage(lang)) {
        return hljs.highlight(str, { language: lang, ignoreIllegals: true }).value;
      }
    } catch {
      return str;
    }
    return str;
  },
});

const showGuide = async () => {
  try {
    const data = await getGuideDocs(apigwId.value);
    markdownHtml.value = md.render(data.content);
    isShowMarkdown.value = true;
  } catch (e) {
    console.error(e);
  }
};

const handleDeleteApigw = async () => {
  try {
    await deleteGateWays(apigwId.value);
    Message({
      theme: 'success',
      message: t('删除成功'),
      width: 'auto',
    });
    delApigwDialog.value.isShow = false;
    setTimeout(() => {
      router.push({
        name: 'home',
      });
    }, 200);
  } catch (e) {
    console.error(e);
  }
};

const handleChangePublic = async (value: boolean) => {
  basicInfoData.value.is_public = value;
  await editGateWays(apigwId.value, basicInfoData.value);
  Message({
    message: t('更新成功'),
    theme: 'success',
    width: 'auto',
  });
};

const statusChanging = ref(false);
const handleChangeApigwStatus = async () => {
  const status = basicInfoData.value.status === 1 ? 0 : 1;
  try {
    statusChanging.value = true;
    const res = await toggleGateWaysStatus(apigwId.value, { status });
    if (res) {
      basicInfoData.value = Object.assign(basicInfoData.value, { status });
      Message({
        theme: 'success',
        message: status === 1 ? t('启用网关成功') : t('停用网关成功'),
        width: 'auto',
      });
    }
    await getBasicInfo();
  } catch (e) {
    console.error(e);
  } finally {
    statusChanging.value = false;
  }
};

const handleOperate = async (type: string) => {
  if (['enable', 'deactivate'].includes(type)) {
    let title = t('确认要启用网关？');
    let subTitle = '';
    if (basicInfoData.value.status > 0) {
      title = t('确认是否停用网关？');
      subTitle = t('网关停用后，网关下所有资源不可访问，请确认是否继续操作？');
    }

    InfoBox({
      title,
      subTitle,
      onConfirm: () => {
        if (statusChanging.value) {
          return;
        }
        handleChangeApigwStatus();
      },
    });
    return;
  }

  if (['edit'].includes(type)) {
    basicInfoDetailData.value = _.cloneDeep(basicInfoData.value);
    createGatewayShow.value = true;
    return;
  }

  if (['delete'].includes(type)) {
    delApigwDialog.value.isShow = true;
    formRemoveConfirmApigw.value = '';
    return;
  }
};

const handleOpenNav = (url: string) => {
  if (url) {
    window.open(url, '_blank');
  } else {
    Message({
      theme: 'warning',
      message: t('暂无可跳转链接'),
      width: 'auto',
    });
  }
};

const handleDownload = () => {
  const { name, public_key } = basicInfoData.value;
  const element = document.createElement('a');
  const blob: any = new Blob([public_key], {
    type: 'text/plain',
  });
  element.download = `bk_apigw_public_key_${name}.pub`;
  element.href = URL.createObjectURL(blob);
  element.click();
  URL.revokeObjectURL(blob);
};

const handleInfoChange = async (payload: Record<string, string>) => {
  const params = {
    ...basicInfoData.value,
    ...payload,
  };
  await editGateWays(apigwId.value, params);
  basicInfoData.value = Object.assign(basicInfoData.value, params);
  Message({
    message: t('编辑成功'),
    theme: 'success',
    width: 'auto',
  });
};

watch(
  () => route,
  async (payload: any) => {
    if (payload.params?.id) {
      apigwId.value = Number(payload.params.id);
      await getBasicInfo();
    }
  },
  { immediate: true, deep: true },
);

</script>

<style lang="scss" scoped>
.markdown-box {
  padding: 20px 24px;
}
.basic-info-wrapper {
  padding: 24px;
  font-size: 12px;

  .header-info {
    padding: 24px;
    background: #ffffff;
    box-shadow: 0 2px 4px 0 #1919290d;
    display: flex;

    &-left {
      width: 80px;
      height: 80px;
      background: #f0f5ff;
      border-radius: 8px;
      display: flex;
      align-items: center;
      justify-content: center;
      position: relative;
      // .kind {
      //   content: ' ';
      //   position: absolute;
      //   width: 20px;
      //   height: 20px;
      //   border-radius: 2px;
      //   top: 0;
      //   left: 0;
      //   font-size: 12px;
      //   line-height: 18px;
      //   text-align: center;
      //   &.normal {
      //     color: #1768EF;
      //     background: #E1ECFF;
      //     border: 1px solid #699DF4;
      //   }
      //   &.program {
      //     color: #299E56;
      //     background: #EBFAF0;
      //     border: 1px solid #A1E3BA;
      //   }
      // }

      .name {
        font-weight: 700;
        font-size: 40px;
        color: #3a84ff;
      }

      &-disabled {
        background: #F0F1F5;

        .name {
          color: #C4C6CC;
        }
      }
    }

    &-right {
      width: calc(100% - 50px);
      padding: 0 16px;

      .header-info-name {
        display: flex;

        .name {
          font-weight: 700;
          font-size: 16px;
          color: #313238;
        }

        .header-info-tag {
          display: flex;
          margin-left: 8px;
          font-size: 12px;
          .bk-tag {
            margin: 2px 4px 2px 0;
          }

          .website {
            background-color: #EDF4FF;
            color: #3a84ff;
            padding: 8px;
          }

          .vip {
            background-color: #FFF1DB;
            color: #FE9C00;
          }

          .enabling {
            background-color: #E4FAF0;
            color: #14A568;
          }

          .deactivated {
            background-color: #F0F1F5;
            color: #63656E;
          }

          .icon-ag-yiqiyong,
          .icon-ag-minus-circle {
            font-size: 14px;
          }
        }
      }

      .header-info-description {
        margin-top: 8px;
        margin-bottom: 23px;
      }
      .header-info-button {
        display: flex;

        .btn-line {
          width: 1px;
          height: 16px;
          background-color: #DCDEE5;
          margin-right: 8px;
          margin-top: 8px;
        }
        .operate-btn {
          min-width: 88px;
          margin-right: 8px;
          .icon-help {
            color: #c4c6cc;
            margin-right: 2px;
          }
        }

        .deactivate-btn {
          &:hover {
            background-color: #ff5656;
            border-color: #ff5656;
            color: #ffffff;
          }
        }
      }
    }
  }

  .basic-info-detail {
    padding: 24px;
    margin-top: 16px;
    background: #ffffff;
    box-shadow: 0 2px 4px 0 #1919290d;

    &-item {
      &:not(&:first-child) {
        padding-top: 40px;
      }

      .detail-item-title {
        font-weight: 700;
        font-size: 14px;
        color: #313238;
        display: flex;
        align-items: center;
        .area-edit {
          color: #3A84FF;
          margin-left: 14px;
          cursor: pointer;
          .operate-btn {
            font-size: 12px;
          }
        }
      }

      .detail-item-content {
        padding-left: 100px;
        padding-top: 24px;

        &-item {
          display: flex;
          align-items: center;
          line-height: 32px;

          .label {
            color: #63656E;
            min-width: 60px;
            text-align: right;
            &.w0 {
              min-width: 0px;
            }
          }

          .value {
            display: flex;
            align-items: center;
            vertical-align: middle;
            margin-left: 8px;
            flex: 1;
            color: #313238;

            &.contact {
              display: block;
              .sub-explain {
                color: #979BA5;
                font-size: 12px;
                line-height: 12px;
                margin-bottom: 6px;
              }
            }

            .icon-ag-copy-info,
            .icon-ag-jump {
              margin-left: 3px;
              padding: 3px;
              color: #3A84FF;
              cursor: pointer;
            }

            .link {
              margin-right: 14px;
            }

            .more-detail {
              color: #3A84FF;
              cursor: pointer;
            }

            .apigateway-icon {
              font-size: 16px;
              color: #979BA5;
              &:hover {
                color: #3A84FF;
                cursor: pointer;
              }
              &.icon-ag-lock-fill1 {
                &:hover {
                  color: #979BA5;
                  cursor: default;
                }
              }
            }

            &.more-tip {
              display: flex;
              align-items: center;

              .icon-ag-info {
                color: #63656E;
                margin-right: 5px;
              }
            }

            &.public-key-content {
              min-width: 670px;
              height: 40px;
              line-height: 40px;
              background-color: #F5F7FA;
              color: #63656E;
              margin-left: 0;

              .value-icon-lock {
                width: 40px;
                background-color: #F0F1F5;
                border-radius: 2px 0 0 2px;
                text-align: center;
              }

              .value-public-key {
                width: calc(100% - 40px);
                display: flex;
                justify-content: space-between;
                padding: 0 12px;
              }
            }
          }
        }
        .explain {
          font-size: 12px;
          color: #4D4F56;
          margin-bottom: 14px;
        }
        .guide-wrapper {
          width: 912px;
          border-top: 1px solid #DCDEE5;
          .guide-item {
            border-bottom: 1px solid #DCDEE5;
            display: flex;
            height: 42px;
            line-height: 42px;
            padding-left: 16px;
            .item-name {
              font-weight: Bold;
              font-size: 12px;
              color: #4D4F56;
            }
            .item-values {
              display: flex;
              margin-left: 164px;
              .item {
                display: flex;
              }
              .line {
                width: 1px;
                height: 13px;
                margin: 15px 8px 0;
                background-color: #C4C6CC;
              }
              .value {
                font-size: 12px;
                color: #3A84FF;
                cursor: pointer;
              }
            }
          }
        }
        .process-img {
          width: 912px;
          height: 223px;
          background: #F5F7FA;
        }
      }
    }
  }
}
.gateways-name-tip {
  color: #979BA5;
  font-size: 14px;
}
</style>

<style>
.gateway-del-tips {
  color: #c7254e;
  padding: 3px 4px;
  margin: 0;
  background-color: rgba(0,0,0,.04);
  border-radius: 3px;
}
</style><|MERGE_RESOLUTION|>--- conflicted
+++ resolved
@@ -97,39 +97,6 @@
             </div>
           </div>
           <div class="detail-item-content">
-<<<<<<< HEAD
-            <div class="detail-item-content-item" v-if="basicInfoData.kind === 1">
-              <div class="label">{{ `${t('开发语言')}：` }}</div>
-              <div class="value">
-                <span>{{ basicInfoData.extra_info?.language || '--' }}</span>
-              </div>
-            </div>
-            <div class="detail-item-content-item" v-if="basicInfoData.kind === 1">
-              <div class="label">{{ `${t('代码仓库')}：` }}</div>
-              <div class="value">
-                <span>{{ basicInfoData.extra_info?.repository || '--' }}</span>
-                <i
-                  class="apigateway-icon icon-ag-jump"
-                  @click.stop="handleOpenNav(basicInfoData.extra_info.repository)"></i>
-              </div>
-            </div>
-=======
-            <template v-if="user.isTenantMode">
-              <div class="detail-item-content-item">
-                <div class="label">{{ `${t('租户模式')}：` }}</div>
-                <div class="value">
-                  <span>{{ TENANT_MODE_TEXT_MAP[basicInfoData.tenant_mode] || '--' }}</span>
-                </div>
-              </div>
-              <div class="detail-item-content-item">
-                <div class="label">{{ `${t('租户 ID')}：` }}</div>
-                <div class="value url">
-                  <span>{{ basicInfoData.tenant_id || '--' }}</span>
-                  <i class="apigateway-icon icon-ag-copy-info" @click.self.stop="copy(basicInfoData.tenant_id)"></i>
-                </div>
-              </div>
-            </template>
->>>>>>> e27d208c
             <div class="detail-item-content-item">
               <div class="label">{{ `${t('是否公开')}：` }}</div>
               <div class="value">
@@ -390,21 +357,6 @@
       </template>
     </bk-dialog>
 
-<<<<<<< HEAD
-    <bk-sideslider
-      v-model:is-show="isShowMarkdown"
-      :title="t('查看开发指引')"
-      width="960"
-    >
-      <section class="markdown-box">
-        <guide :markdown-html="markdownHtml" />
-      </section>
-    </bk-sideslider>
-
-    <create-gateway-com v-model="createGatewayShow" :init-data="basicInfoDetailData" @done="getBasicInfo()" />
-
-    <edit-api-doc v-model="isShowApiDoc" :data="basicInfoData" @done="getBasicInfo()" />
-=======
     <bk-dialog
       width="600"
       theme="primary"
@@ -435,20 +387,7 @@
           property="maintainers"
           required
         >
-          <MemberSelect
-            v-if="!user.isTenantMode"
-            v-model="basicInfoDetailData.maintainers"
-            :has-delete-icon="true"
-            :placeholder="t('请选择维护人员')"
-          />
-          <bk-user-selector
-            v-else
-            v-model="basicInfoDetailData.maintainers"
-            :api-base-url="user.apiBaseUrl"
-            :multiple="true"
-            :placeholder="t('请选择维护人员')"
-            :tenant-id="user.user.tenant_id"
-          />
+          <MemberSelect v-model="basicInfoDetailData.maintainers" :placeholder="t('请选择维护人员')" :has-delete-icon="true" />
         </bk-form-item>
         <bk-form-item
           :label="t('描述')"
@@ -501,7 +440,6 @@
         </bk-form-item>
       </bk-form>
     </bk-dialog>
->>>>>>> e27d208c
   </div>
 </template>
 
@@ -517,48 +455,16 @@
   Message,
 } from 'bkui-vue';
 import { useI18n } from 'vue-i18n';
-<<<<<<< HEAD
-import { HelpDocumentFill } from 'bkui-vue/lib/icon';
 import { useRoute, useRouter } from 'vue-router';
+import { useUser } from '@/store';
 import {  copy } from '@/common/util';
 import { useGetGlobalProperties } from '@/hooks';
+// import { useStage } from '@/store';
 import { BasicInfoParams, DialogParams } from './common/type';
-import { getGateWaysInfo, toggleGateWaysStatus, deleteGateWays, editGateWays, getGuideDocs } from '@/http';
+import { getGateWaysInfo, toggleGateWaysStatus, deleteGateWays, editGateWays } from '@/http';
 import GateWaysEditTextarea from '@/components/gateways-edit/textarea.vue';
 import GateWaysEditMemberSelector from '@/components/gateways-edit/member-selector.vue';
-import CreateGatewayCom from '@/components/create-gateway.vue';
-import guide from '@/components/guide.vue';
-import MarkdownIt from 'markdown-it';
-import hljs from 'highlight.js';
-// @ts-ignore
-import programProcess from '@/images/program-process.png';
-import EditApiDoc from './common/editApiDoc.vue';
-=======
-import {
-  useRoute,
-  useRouter,
-} from 'vue-router';
-import { useUser } from '@/store';
-import { copy } from '@/common/util';
-import { useGetGlobalProperties } from '@/hooks';
-// import { useStage } from '@/store';
-import {
-  BasicInfoParams,
-  DialogParams,
-} from './common/type';
-import {
-  deleteGateWays,
-  editGateWays,
-  getGateWaysInfo,
-  toggleGateWaysStatus,
-} from '@/http';
-import GateWaysEditTextarea from '@/components/gateways-edit/textarea.vue';
-import GateWaysEditMemberSelector from '@/components/gateways-edit/member-selector.vue';
-import GateWaysEditTenantUserSelector from '@/components/gateways-edit/tenant-user-selector.vue';
 import MemberSelect from '@/components/member-select';
-import BkUserSelector from '@blueking/bk-user-selector';
-import { TENANT_MODE_TEXT_MAP } from '@/enums';
->>>>>>> e27d208c
 
 const { t } = useI18n();
 const route = useRoute();
@@ -596,21 +502,6 @@
   developers: [],
   is_public: true,
   is_official: false,
-<<<<<<< HEAD
-  kind: 0,
-  extra_info: {
-    language: 'python',
-    repository: '',
-  },
-  programmable_gateway_git_info: {
-    repository: '',
-    account: '',
-    password: '',
-  },
-=======
-  tenant_mode: '',
-  tenant_id: '',
->>>>>>> e27d208c
 });
 const basicInfoDetailData = ref(_.cloneDeep(basicInfoData.value));
 const delApigwDialog = ref<DialogParams>({
