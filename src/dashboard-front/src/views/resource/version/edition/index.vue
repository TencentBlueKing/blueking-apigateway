--- conflicted
+++ resolved
@@ -182,12 +182,28 @@
   ref,
   watch,
 } from 'vue';
+import {
+  computed,
+  onMounted,
+  onUnmounted,
+  reactive,
+  ref,
+  watch,
+} from 'vue';
 import { useI18n } from 'vue-i18n';
 import { Message } from 'bkui-vue';
 import { useRoute } from 'vue-router';
 import dayjs from 'dayjs';
 
 import { getStatus } from '@/common/util';
+import {
+  useQueryList,
+  useSelection,
+} from '@/hooks';
+import {
+  getResourceVersionsList,
+  getStageList,
+} from '@/http';
 import {
   useQueryList,
   useSelection,
@@ -200,10 +216,7 @@
 import resourceDetail from '../components/resourceDetail.vue';
 import versionDiff from '@/components/version-diff/index.vue';
 import {
-<<<<<<< HEAD
   useCommon,
-=======
->>>>>>> e27d208c
   useResourceVersion,
   useUser,
 } from '@/store';
@@ -221,11 +234,7 @@
 const route = useRoute();
 const { t } = useI18n();
 const resourceVersionStore = useResourceVersion();
-<<<<<<< HEAD
 const commonStore = useCommon();
-=======
-const user = useUser();
->>>>>>> e27d208c
 
 const apigwId = computed(() => +route.params.id);
 
