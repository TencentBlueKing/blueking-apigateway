<template>
  <div class="edit-container">
    <bk-collapse
      class="page-wrapper-padding collapse-cls"
      v-model="activeIndex"
      use-card-theme
    >
      <bk-collapse-panel name="baseInfo">
        <template #header>
          <div class="panel-header">
            <angle-up-fill :class="[activeIndex?.includes('baseInfo') ? 'panel-header-show' : 'panel-header-hide']" />
            <div class="title">{{ t('基础信息') }}</div>
          </div>
        </template>
        <template #content>
          <BaseInfo ref="baseInfoRef" :detail="resourceDetail" :is-clone="isClone"></BaseInfo>
        </template>
      </bk-collapse-panel>

      <bk-collapse-panel name="frontConfig">
        <template #header>
          <div class="panel-header">
            <angle-up-fill
              :class="[activeIndex?.includes('frontConfig') ? 'panel-header-show' : 'panel-header-hide']"
            />
            <div class="title">{{ t('前端配置') }}</div>
          </div>
        </template>
        <template #content>
          <FrontConfig ref="frontConfigRef" :detail="resourceDetail" :is-clone="isClone"></FrontConfig>
        </template>
      </bk-collapse-panel>

      <bk-collapse-panel name="backConfig">
        <template #header>
          <div class="panel-header">
            <angle-up-fill :class="[activeIndex?.includes('backConfig') ? 'panel-header-show' : 'panel-header-hide']" />
            <div class="title">{{ t('后端配置') }}</div>
          </div>
        </template>
        <template #content>
          <BackConfig ref="backConfigRef" :detail="resourceDetail"></BackConfig>
        </template>
      </bk-collapse-panel>
    </bk-collapse>
    <div class="edit-footer">
      <bk-button
        theme="primary"
        style="width: 88px; margin-left: 25px;"
        @click="handleSubmit"
        :loading="submitLoading">
        {{ t('提交') }}
      </bk-button>
      <bk-button
        style="width: 88px; margin-left: 4px;"
        @click="handleCancel">
        {{ t('取消') }}
      </bk-button>
    </div>
  </div>
</template>
<script setup lang="ts">
import mitt from '@/common/event-bus';
import { ref, computed, onMounted, nextTick } from 'vue';
import { useI18n } from 'vue-i18n';
import BaseInfo from './comps/base-info.vue';
import FrontConfig from './comps/front-config.vue';
import BackConfig from './comps/back-config.vue';
import { useRouter, useRoute } from 'vue-router';
import { useCommon } from '@/store';
import { createResources, getResourceDetailData, updateResources } from '@/http';
import { Message } from 'bkui-vue';
<<<<<<< HEAD
import { AngleUpFill, RightShape } from 'bkui-vue/lib/icon';
=======
import { AngleUpFill } from 'bkui-vue/lib/icon';
>>>>>>> 029afa2a
import { useSidebar } from '@/hooks';

const { initSidebarFormData, isSidebarClosed } = useSidebar();
const { t } = useI18n();
const router = useRouter();
const route = useRoute();
const common = useCommon();

const { apigwId } = common; // 网关id

// 默认展开
const activeIndex =  ref(['baseInfo', 'frontConfig', 'backConfig']);
const baseInfoRef = ref(null);
const frontConfigRef = ref(null);
const backConfigRef = ref(null);
const submitLoading = ref(false);
const resourceId = ref<any>(0);
const resourceDetail = ref<any>({});
// 获取初始化表单数据做对比
const formDataBack = ref({});

const isClone = computed(() => {
  return route.name === 'apigwResourceClone';
});

const init = async () => {
  if (route.params.resourceId) {
    resourceId.value = route.params.resourceId;
    // 获取资源详情
    await getResourceDetails();
  }
};
const getResourceDetails = async () => {
  try {
    const res = await getResourceDetailData(apigwId, resourceId.value);
    resourceDetail.value = res;
    mitt.emit('update-name', { name: res.name });
  } catch (error) {

  }
};

// 提交
const handleSubmit = async () => {
  await baseInfoRef.value?.validate();
  await frontConfigRef.value?.validate();
  await backConfigRef.value?.validate();
  const baseFormData = baseInfoRef.value.formData;
  const frontFormData = frontConfigRef.value.frontConfigData;
  const backFormData = backConfigRef.value.backConfigData;
  try {
    submitLoading.value = true;
    const params = {
      ...baseFormData,
      ...frontFormData,
      backend: backFormData,
    };
    if (resourceId.value && !isClone.value) {
      await updateResources(apigwId, resourceId.value, params);
    } else {
      await createResources(apigwId, params);
    }
    Message({
      message: t(`${resourceId.value && !isClone.value ? '更新' : '新建'}成功`),
      theme: 'success',
    });
    router.push({
      name: 'apigwResource',
    });
  } catch (error) {
    console.log('error', error);
  } finally {
    submitLoading.value = false;
  }
};

// 取消
const handleCancel = async () => {
  const params = {
    baseFormData: baseInfoRef.value?.formData,
    frontFormData: frontConfigRef.value.frontConfigData,
    backFormData: backConfigRef.value.backConfigData,
  };
  const result = await isSidebarClosed(JSON.stringify(params));
  if (result) {
    router.back();
  }
};

onMounted(async () => {
  await init();
  formDataBack.value = {
    baseFormData: baseInfoRef.value?.formData,
    frontFormData: frontConfigRef.value?.frontConfigData,
    backFormData: backConfigRef.value?.backConfigData,
  };
  mitt.emit('on-leave-page-change', formDataBack.value);
  nextTick(() => {
    initSidebarFormData(formDataBack.value);
  });
});
</script>
<style lang="scss" scoped>
  .edit-container {
    :deep(.collapse-cls) {
      margin-bottom: 52px;
      .bk-collapse-item {
        background: #fff;
        box-shadow: 0 2px 4px 0 #1919290d;
        margin-bottom: 16px;
      }
    }
    .edit-footer {
      background: #fff;
      height: 52px;
      line-height: 52px;
      border: 1px solid #dcdee5;
      border-left: 0;
      position: fixed;
      bottom: 0;
      width: 100%;
      z-index: 2;
    }
    .panel-header {
      display: flex;
      align-items: center;
      padding: 24px;
      cursor: pointer;
      .title {
        font-weight: 700;
        font-size: 14px;
        color: #313238;
        margin-left: 8px;
      }
      .panel-header-show {
        transition: .2s;
        transform: rotate(0deg);
      }
      .panel-header-hide {
        transition: .2s;
        transform: rotate(-90deg);
      }
    }
    :deep(.bk-collapse-content) {
      padding-top: 0px !important;
      padding-left: 160px !important;
      .bk-input--text,
      .bk-select-tag-input {
        font-size: 14px;
        &::placeholder {
          font-size: 14px;
        }
      }
    }
  }
  .bk-collapse-demo {
    box-shadow: 0 0 8px 0px #ccc;
  }
</style><|MERGE_RESOLUTION|>--- conflicted
+++ resolved
@@ -70,11 +70,7 @@
 import { useCommon } from '@/store';
 import { createResources, getResourceDetailData, updateResources } from '@/http';
 import { Message } from 'bkui-vue';
-<<<<<<< HEAD
-import { AngleUpFill, RightShape } from 'bkui-vue/lib/icon';
-=======
 import { AngleUpFill } from 'bkui-vue/lib/icon';
->>>>>>> 029afa2a
 import { useSidebar } from '@/hooks';
 
 const { initSidebarFormData, isSidebarClosed } = useSidebar();
