--- conflicted
+++ resolved
@@ -1074,17 +1074,9 @@
 // 版本对比
 const handleShowDiff = async () => {
   try {
-<<<<<<< HEAD
     const response = await getResourceVersionsList(props.apigwId, { offset: 0, limit: 10 });
     if (!response.results.length) {
       diffSourceId.value = 'current';
-=======
-    const response = await getResourceVersionsList(props.apigwId, { offset: 0, limit: 999 });
-    // 如果此网关还未生成版本，或这是网关的第一个版本（版本号为 1.0.0），则与空网关版本对比（版本ID为0）
-    if (!response.results.length || response.results[0]?.version === '1.0.0') {
-      diffTargetId.value = response.results[0]?.id || '';
-      diffSourceId.value = 0;
->>>>>>> 56b990fb
     } else {
       diffSourceId.value = response.results[0]?.id || '';
     }
