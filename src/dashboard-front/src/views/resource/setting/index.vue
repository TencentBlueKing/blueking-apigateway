--- conflicted
+++ resolved
@@ -1202,21 +1202,12 @@
     pagination.value = Object.assign(pagination.value, { current: 0, limit: 10 });
     getList();
   });
-<<<<<<< HEAD
 });
 
 onBeforeMount(() => {
   mitt.off('on-update-plugin');
 });
 
-=======
-});
-
-onBeforeMount(() => {
-  mitt.off('on-update-plugin');
-});
-
->>>>>>> 8cbda787
 </script>
 <style lang="scss" scoped>
 .resource-container{
