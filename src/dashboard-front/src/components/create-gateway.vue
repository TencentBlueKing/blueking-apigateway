<template>
  <bk-sideslider
    v-model:is-show="isShow"
    :title="isEdit ? t('编辑网关') : t('新建网关')"
    :before-close="handleBeforeClose"
    @closed="handleCancel"
    width="1020"
  >
    <section class="create-gateway">
      <div class="create-form">
        <bk-form ref="formRef" form-type="vertical" class="create-gw-form" :model="formData" :rules="rules">
          <bk-form-item
            :label="t('网关类型')"
            property="kind"
            required
          >
            <bk-radio-group v-model="formData.kind" type="card" :disabled="isEdit">
              <bk-radio-button :label="0">
                <!-- <span class="kind normal">{{ t('普') }}</span> -->
                {{ t('普通网关') }}
              </bk-radio-button>
              <bk-radio-button :label="1">
                <!-- <span class="kind program">{{ t('编') }}</span> -->
                {{ t('可编程网关') }}
              </bk-radio-button>
            </bk-radio-group>
          </bk-form-item>
          <bk-alert theme="info" class="form-item-alert" v-show="formData.kind === 1">
            <template #title>
              <p class="flex-row">
                {{ t('通过编码的方式配置和管理网关的功能，支持接口组合、协议转换和接口编排等功能') }}
                <!-- <bk-button theme="primary" text>
                  {{ t('查看指引 >') }}
                </bk-button> -->
              </p>
            </template>
          </bk-alert>
          <bk-form-item
            class="form-item-name"
            :label="t('名称')"
            property="name"
            required
          >
            <bk-input
              v-model="formData.name"
              :maxlength="30"
              :disabled="isEdit"
              show-word-limit
              :placeholder="t('请输入小写字母、数字、连字符(-)，以小写字母开头')"
              clearable
              autofocus
            />
          </bk-form-item>
          <span class="common-form-tips form-item-name-tips">
            {{ t('网关的唯一标识，创建后不可更改') }}
          </span>
          <bk-form-item
            :label="t('开发语言')"
            property="extra_info.language"
            required
            v-if="formData.kind === 1"
          >
            <bk-select
              class="bk-select"
              :disabled="isEdit"
              v-model="formData.extra_info.language"
            >
              <bk-option
                v-for="item in languageList"
                :key="item.value"
                :id="item.value"
                :name="item.label"
              />
            </bk-select>
          </bk-form-item>
          <bk-form-item
            :label="t('维护人员')"
            property="maintainers"
            required
          >
<<<<<<< HEAD
            <member-select v-if="!user.isTenantMode" v-model="formData.maintainers" />
            <bk-user-selector
              v-else
              v-model="formData.maintainers"
              :api-base-url="user.apiBaseUrl"
              :multiple="true"
              :tenant-id="user.user.tenant_id"
=======
            <member-select
              v-model="formData.maintainers"
              :has-delete-icon="true"
              :placeholder="t('请选择维护人员')"
              style="color: #313238;"
>>>>>>> d79afd2b
            />
          </bk-form-item>
          <bk-form-item
            :label="t('描述')"
            property="description"
          >
            <bk-input
              type="textarea"
              v-model="formData.description"
              :placeholder="t('请输入网关描述')"
              :maxlength="500"
              clearable
            />
          </bk-form-item>

          <template v-if="formData.kind === 1 && BK_APP_VERSION === 'te'">
            <bk-form-item
              :label="t('代码仓库')"
              class="form-item-name"
              property="extra_info.repository"
              required
            >
              <bk-input v-model="formData.extra_info.repository" disabled />
            </bk-form-item>
            <span class="common-form-tips form-item-name-tips">
              {{ t('自动创建开源仓库，将模板代码初始化到仓库中，并将创建者设定为仓库管理员') }}
            </span>
          </template>

          <template v-if="formData.kind === 1 && BK_APP_VERSION === 'ee' && !isEdit">
            <bk-form-item
              :label="t('代码源')"
              required
            >
              <div class="flex-row align-items-center">
                <div class="repository-item active">
                  <img :src="bareGitImg" :alt="t('Git 代码库')">
                  <p class="text">{{ t('Git 代码库') }}</p>
                  <div class="checked-icon">
                    <i class="apigateway-icon icon-ag-check-circle-shape"></i>
                  </div>
                </div>
              </div>
            </bk-form-item>
            <bk-form-item
              :label="t('代码仓库地址')"
              property="programmable_gateway_git_info.repository"
              required
            >
              <bk-input v-model="formData.programmable_gateway_git_info.repository" :placeholder="t('支持以下协议:http(s)://、git://')" />
            </bk-form-item>
            <bk-form-item
              :label="t('账号')"
              property="programmable_gateway_git_info.account"
              required
            >
              <bk-input v-model="formData.programmable_gateway_git_info.account" />
            </bk-form-item>
            <bk-form-item
              :label="t('密码')"
              property="programmable_gateway_git_info.password"
              required
            >
              <bk-input v-model="formData.programmable_gateway_git_info.password" />
            </bk-form-item>
          </template>

          <bk-form-item
            :label="t('是否公开')"
            property="is_public"
            required
          >
            <bk-switcher theme="primary" v-model="formData.is_public" />
            <span class="common-form-tips">{{ t('公开，则用户可查看资源文档、申请资源权限；不公开，则网关对用户隐藏') }}</span>
          </bk-form-item>

          <template v-if="user.isTenantMode && !isEdit">
            <template v-if="user.user.tenant_id === 'system'">
              <bk-form-item
                :label="t('租户模式')"
                property="tenant_mode"
              >
                <bk-select
                  v-model="formData.tenant_mode"
                  :clearable="false"
                  :filterable="false"
                  :input-search="false"
                  @change="handleTenantModeChange"
                >
                  <bk-option
                    value="global"
                    :label="t('全租户（Global）')"
                  />
                  <bk-option
                    value="single"
                    :label="t('单租户（Single）')"
                  />
                </bk-select>
              </bk-form-item>
              <bk-form-item
                v-if="formData.tenant_mode === 'single'"
                :label="t('租户 ID')"
                property="tenant_id"
              >
                <bk-input v-model="formData.tenant_id" disabled />
              </bk-form-item>
            </template>
          </template>

          <template v-if="isEdit">
            <bk-form-item
              :label="t('关联蓝鲸应用')"
              property="bk_app_codes"
              v-if="user?.featureFlags?.GATEWAY_APP_BINDING_ENABLED"
            >
              <bk-tag-input
                v-model="formData.bk_app_codes"
                :placeholder="t('请输入蓝鲸应用ID，并按enter确认')"
                allow-create
                has-delete-icon
                collapse-tags
                :list="[]"
              />
              <span class="common-form-tips">{{ t('仅影响 HomePage 中运维开发分数的计算') }}</span>
            </bk-form-item>
            <bk-form-item
              :label="t('管理网关的应用列表 ')"
              property="related_app_codes"
            >
              <bk-tag-input
                v-model="formData.related_app_codes"
                :placeholder="t('请输入蓝鲸应用ID，并按enter确认')"
                allow-create
                has-delete-icon
                collapse-tags
              />
              <span class="common-form-tips">{{ t('允许列表中的应用使用 sdk 或者开放 API 调用网关接口，同步环境/资源以及发布版本') }}</span>
            </bk-form-item>
          </template>
        </bk-form>

        <div class="operate-btn">
          <bk-pop-confirm
            width="288"
            :content="t('您已将自己从维护人员列表中移除，移除后您将失去查看和编辑网关的权限。请确认！')"
            trigger="click"
            ext-cls="confirm-custom-btn"
            @confirm="handleConfirmCreate"
            @cancel="handleCancel"
            v-if="!formData.maintainers?.includes(user.user.username) && isEdit"
          >
            <bk-button theme="primary" :loading="submitLoading">
              {{ t('确定') }}
            </bk-button>
          </bk-pop-confirm>
          <bk-button v-else theme="primary" :loading="submitLoading" @click="handleConfirmCreate">
            {{ t('确定') }}
          </bk-button>
          <bk-button @click="handleCancel" class="ml8">
            {{ t('取消') }}
          </bk-button>
        </div>
      </div>

      <div class="progress">
        <div class="title">
          {{ formData.kind === 0 ? t('普通网关发布流程') : t('编程网关发布流程') }}
        </div>
        <bk-timeline :list="progressList" />
      </div>
    </section>
  </bk-sideslider>

  <bk-sideslider
    v-model:is-show="isShowMarkdown"
    :title="t('新建网关')"
    width="1020"
  >
    <section class="guide-wrapper">
      <section class="header">
        <p class="success-icon">
          <i class="apigateway-icon icon-ag-check-circle-shape" />
        </p>
        <div class="title">
          {{ t('网关（{name}）创建成功', { name: newGateway.name }) }}
        </div>
        <div class="tips">
          {{ t('接下来您可以按照开发指引，完成网关的开发，或进入环境概览查看环境信息') }}
        </div>
        <div class="btn-wrapper">
          <bk-button theme="primary" @click="handleGoToEnvOverview">
            {{ t('环境概览') }}
          </bk-button>
          <bk-button class="ml8" @click="isShowMarkdown = false">{{ t('关闭') }}</bk-button>
        </div>
      </section>
      <section class="markdown-box">
        <guide :markdown-html="markdownHtml" />
      </section>
    </section>
  </bk-sideslider>
</template>

<script lang="ts" setup>
import {
  computed,
  ref,
  watch,
} from 'vue';
import { useRouter } from 'vue-router';
import { useI18n } from 'vue-i18n';
import { useUser } from '@/store/user';
import {
  createGateway,
  editGateWays,
  getEnvVars,
  getGuideDocs,
} from '@/http';
import { Message } from 'bkui-vue';
import { cloneDeep } from 'lodash';
// @ts-ignore
import { BasicInfoParams } from '@/basic-info/common/type';
import MemberSelect from '@/components/member-select';
import BkUserSelector from '@blueking/bk-user-selector';
// @ts-ignore
import bareGit from '@/images/bare_git.png';
import guide from '@/components/guide.vue';
import MarkdownIt from 'markdown-it';
import hljs from 'highlight.js';
import { useSidebar } from '@/hooks';

const props = defineProps({
  modelValue: {
    type: Boolean,
    default: false,
  },
  initData: {
    type: Object,
    default: () => ({
      kind: 0,
      extra_info: {
        language: 'python',
        repository: '',
      },
    }),
  },
});
const emit = defineEmits(['update:modelValue', 'done']);
const router = useRouter();
const user = useUser();
const { t } = useI18n();
const { isSidebarClosed, initSidebarFormData } = useSidebar();

const { BK_APP_VERSION } = window;

const defaultFormData = {
  name: '',
  description: '',
  is_public: true,
  kind: 0,
  maintainers: [user.user.username],
  extra_info: {
    language: 'python',
    repository: '',
  },
  programmable_gateway_git_info: {
    repository: '',
    account: '',
    password: '',
  },
};

const isShow = ref<boolean>(props.modelValue);
const formRef = ref(null);
const formData = ref<BasicInfoParams>(cloneDeep(defaultFormData));
const submitLoading = ref<boolean>(false);
const isShowMarkdown = ref<boolean>(false);
const markdownHtml = ref<string>('');
const newGateway = ref({
  name: '',
  id: 0,
});
const repositoryUrl = ref<string>('');
const rules = {
  name: [
    {
      required: true,
      message: t('请填写名称'),
      trigger: 'change',
    },
    {
      validator: (value: string) => value.length >= 3,
      message: t('不能小于3个字符'),
      trigger: 'change',
    },
    {
      validator: (value: string) => value.length <= 30,
      message: t('不能多于30个字符'),
      trigger: 'change',
    },
    {
      validator: (value: string) => {
        const reg = /^[a-z][a-z0-9-]*$/;
        return reg.test(value);
      },
      message: t('由小写字母、数字、连接符（-）组成，首字符必须是小写字母，长度大于3小于30个字符'),
      trigger: 'change',
    },
  ],
  'programmable_gateway_git_info.repository': [
    {
      required: true,
      message: t('请填写代码仓库地址'),
      trigger: 'change',
    },
    {
      validator: (value: string) => {
        const reg = /^(https?:\/\/|git:\/\/)[^\s]+$/;
        return reg.test(value);
      },
      message: t('请输入正确的代码仓库地址，支持以下协议：http(s)://、git://'),
      trigger: 'change',
    },
  ],
};
const languageList = [
  {
    value: 'python',
    label: 'Python',
  },
  {
    value: 'go',
    label: 'Go',
  },
];

const bareGitImg = computed(() => {
  return bareGit;
});

const isEdit = computed(() => {
  return !!formData.value?.id;
});

const progressList = computed(() => {
  if (formData.value.kind === 0) {
    return [
      {
        tag: t('创建网关'),
        content: `<span class="progress-subtitle">${t('初始化环境： prod ，并可新增环境')}</span>`,
        color: 'blue',
      },
      {
        tag: t('配置后端服务'),
        content: `<span class="progress-subtitle">${t('每个环境都可以单独配置后端 API 的域名')}</span>`,
      },
      {
        tag: t('资源配置'),
        content: `<span class="progress-subtitle">${t('页面添加或通过 Swagger/OpenAPI 文件导入')}</span>`,
      },
      {
        tag: t('生成版本'),
        content: `<span class="progress-subtitle">${t('资源列表快照可以用于对比差异，并生成 SDK')}</span>`,
      },
      {
        tag: t('发布到环境'),
        content: `<span class="progress-subtitle">${t('发布成后，即可通过网关访问 API')}</span>`,
      },
    ];
  }
  return [
    {
      tag: t('创建网关'),
      content: `<span class="progress-subtitle">
        ${t('自动创建代码仓库并包含代码示例初始化')} <b>2</b> ${t('套环境：stag 和 prod')}
      </span>`,
      color: 'blue',
    },
    {
      tag: t('开发 API'),
      content: `<p class="progress-subtitle progress-p">${t('在代码仓库定义资源配置')}</p>
      <p class="progress-subtitle">${t('同时可对 API 进行')} <b>${t('网络协议转、接口组合编排')}</b> ${t('等')}</p>`,
    },
    {
      tag: t('发布到环境'),
      content: `<p class="progress-subtitle progress-p">${t('自动生成版本')}</p>
      <p class="progress-subtitle">${t('自动部署 web 服务，并将域名到注册后端服务地址')}</p> `,
    },
  ];
});

const md = new MarkdownIt({
  linkify: false,
  html: true,
  breaks: true,
  highlight(str: string, lang: string) {
    try {
      if (lang && hljs.getLanguage(lang)) {
        return hljs.highlight(str, { language: lang, ignoreIllegals: true }).value;
      }
    } catch {
      return str;
    }
    return str;
  },
});

initSidebarFormData(formData.value);
const showGuide = async () => {
  try {
    const data = await getGuideDocs(newGateway.value?.id);
    markdownHtml.value = md.render(data.content);
    isShowMarkdown.value = true;
  } catch (e) {
    console.error(e);
  }
};

const handleGoToEnvOverview = () => {
  router.push({
    name: 'apigwStageOverview',
    params: {
      id: newGateway.value?.id,
    },
  });
};

const getUrlPrefix = async () => {
  const res = await getEnvVars();
  repositoryUrl.value = res.BK_PAAS_APP_REPO_URL_TMPL;
};
if (BK_APP_VERSION === 'te') {
  getUrlPrefix();
}

const handleTenantModeChange = (tenant_mode: string) => {
  if (tenant_mode === 'global') {
    formData.value.tenant_id = '';
  } else if (tenant_mode === 'single') {
    formData.value.tenant_id = user.user.tenant_id || 'system';
  }
};

const handleConfirmCreate = async () => {
  try {
    await formRef.value.validate();

    submitLoading.value = true;
    const payload = cloneDeep(formData.value);
    if (payload.kind === 0) {
      payload.extra_info = undefined;
    }
    if (payload.kind === 1 && BK_APP_VERSION === 'ee' && !isEdit.value) {
      payload.extra_info.repository = payload.programmable_gateway_git_info.repository;
    }

    if (isEdit.value) {
      if (!user?.featureFlags?.GATEWAY_APP_BINDING_ENABLED) {
        payload.bk_app_codes = undefined;
      }
      await editGateWays(payload.id, payload);
      Message({
        message: t('编辑成功'),
        theme: 'success',
        width: 'auto',
      });
    } else {
      const response = await createGateway(payload);

      if (payload.kind === 1) {
        newGateway.value = {
          name: payload.name,
          id: response.id,
        };
        showGuide();
      } else {
        Message({
          message: t('创建成功'),
          theme: 'success',
        });
      }
    }

    isShow.value = false;
    formData.value = cloneDeep(defaultFormData);
    emit('done');
  } catch (error) {
  } finally {
    submitLoading.value = false;
  }
};

const handleCancel = () => {
  isShow.value = false;
  formData.value = cloneDeep(defaultFormData);
};

const handleBeforeClose = async () => {
  return isSidebarClosed(JSON.stringify(formData.value));
};

watch(
  () => formData.value.name,
  () => {
    if (BK_APP_VERSION === 'te' && formData.value.kind === 1) {
      formData.value.extra_info.repository = `${repositoryUrl.value.replace('{{gateway_name}}', formData.value.name)}`;
    }
  },
);

watch(
  () => props.modelValue,
  (value: boolean) => {
    isShow.value = value;
  },
);

watch(
  () => isShow.value,
  (v) => {
    emit('update:modelValue', v);
  },
);

watch(
  () => props.initData,
  (payload: BasicInfoParams) => {
    if (payload) {
      formData.value = payload;
      initSidebarFormData(payload);
    }
  },
);

</script>

<style lang="scss" scoped>
.create-gateway {
  display: flex;
  .create-form {
    flex: 1;
    background: #FFFFFF;
    padding: 0 24px;
    height: calc(100vh - 68px);
    overflow-y: auto;
  }
  .form-item-name {
    :deep(.bk-form-error) {
      position: relative;
    }
  }
  .form-item-name-tips {
    position: relative;
    top: -20px;
  }
  .progress {
    width: 400px;
    height: calc(100vh - 52px);
    padding: 24px;
    box-sizing: border-box;
    background: #F5F7FA;
    margin-top: -16px;
    margin-right: -14px;
    .title {
      color: #4D4F56;
      font-size: 14px;
      font-weight: Bold;
      padding-bottom: 16px;
    }
  }
}
.form-item-alert {
  margin-bottom: 16px;
  margin-top: -10px;
}
// .kind {
//   content: ' ';
//   width: 20px;
//   height: 20px;
//   border-radius: 2px;
//   padding: 1px 2px;
//   font-size: 12px;
//   text-align: center;
//   margin-right: 4px;
//   &.normal {
//     color: #1768EF;
//     background: #E1ECFF;
//     border: 1px solid #699DF4;
//   }
//   &.program {
//     color: #299E56;
//     background: #EBFAF0;
//     border: 1px solid #A1E3BA;
//   }
// }
.repository-item {
  width: 124px;
  height: 88px;
  border: 1px solid #c4c6cc;
  border-radius: 2px;
  cursor: pointer;
  display: flex;
  flex-direction: column;
  justify-content: center;
  align-items: center;
  img {
    width: 40px;
    height: 40px;
  }
  .text {
    font-size: 14px;
    color: #63656E;
  }
  &.active {
    border: 1px solid #3A84FF;
    position: relative;
    .checked-icon {
      position: absolute;
      width: 18px;
      height: 18px;
      top: -9px;
      right: -9px;
      background-color: #FFFFFF;
      display: flex;
      align-items: center;
      justify-content: center;
      .apigateway-icon {
        color: #3A84FF;
        width: 14px;
        height: 14px;
      }
    }
  }
}

.guide-wrapper {
  padding: 16px 24px;
  .header {
    text-align: center;
    margin-bottom: 32px;
    .success-icon {
      margin-bottom: 18px;
      i {
        font-size: 42px;
        background: #EBFAF0;
        color: #65C389;
      }
    }
    .title {
      font-size: 20px;
      color: #313238;
    }
    .tips {
      font-size: 14px;
      color: #4D4F56;
      margin: 12px 0 24px;
    }
  }
}

:deep(.progress-subtitle) {
  font-size: 12px;
  color: #979BA5;
}
:deep(.progress-p) {
  margin-bottom: 4px;
}
:deep(.bk-timeline-content) {
  word-break: normal !important;
}
</style><|MERGE_RESOLUTION|>--- conflicted
+++ resolved
@@ -78,7 +78,6 @@
             property="maintainers"
             required
           >
-<<<<<<< HEAD
             <member-select v-if="!user.isTenantMode" v-model="formData.maintainers" />
             <bk-user-selector
               v-else
@@ -86,13 +85,6 @@
               :api-base-url="user.apiBaseUrl"
               :multiple="true"
               :tenant-id="user.user.tenant_id"
-=======
-            <member-select
-              v-model="formData.maintainers"
-              :has-delete-icon="true"
-              :placeholder="t('请选择维护人员')"
-              style="color: #313238;"
->>>>>>> d79afd2b
             />
           </bk-form-item>
           <bk-form-item
