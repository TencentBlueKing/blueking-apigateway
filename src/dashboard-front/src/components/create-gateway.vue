<template>
  <bk-sideslider
    v-model:is-show="isShow"
    :title="isEdit ? t('编辑网关') : t('新建网关')"
    :before-close="handleBeforeClose"
    @closed="handleCancel"
    width="1020"
    class="gateway-operate-slider"
  >
    <template #default>
      <div class="create-gateway">
        <div class="create-form">
          <bk-form ref="formRef" form-type="vertical" class="create-gw-form" :model="formData" :rules="rules">
            <bk-form-item
              :label="t('网关类型')"
              property="kind"
              required
            >
              <bk-radio-group v-model="formData.kind" type="card" :disabled="isEdit">
                <bk-radio-button :label="0">
                  <!-- <span class="kind normal">{{ t('普') }}</span> -->
                  {{ t('普通网关') }}
                </bk-radio-button>
                <bk-radio-button :label="1">
                  <!-- <span class="kind program">{{ t('编') }}</span> -->
                  {{ t('可编程网关') }}
                </bk-radio-button>
              </bk-radio-group>
            </bk-form-item>
            <bk-alert theme="info" class="form-item-alert" v-show="formData.kind === 1">
              <template #title>
                <p class="flex-row">
                  {{ t('通过编码的方式配置和管理网关的功能，支持接口组合、协议转换和接口编排等功能') }}
                <!-- <bk-button theme="primary" text>
                  {{ t('查看指引 >') }}
                </bk-button> -->
<<<<<<< HEAD
              </p>
            </template>
          </bk-alert>
          <bk-form-item
            class="form-item-name"
            :label="t('名称')"
            property="name"
            required
          >
            <bk-input
              v-model.trim="formData.name"
              :maxlength="30"
              :disabled="isEdit"
              show-word-limit
              :placeholder="t('请输入小写字母、数字、连字符(-)，以小写字母开头')"
              clearable
              autofocus
            />
          </bk-form-item>
          <span class="common-form-tips form-item-name-tips">
            {{ t('网关的唯一标识，创建后不可更改') }}
          </span>
          <bk-form-item
            :label="t('开发语言')"
            property="extra_info.language"
            required
            v-if="formData.kind === 1"
          >
            <bk-select
              class="bk-select"
              :disabled="isEdit"
              v-model="formData.extra_info.language"
            >
              <bk-option
                v-for="item in languageList"
                :key="item.value"
                :id="item.value"
                :name="item.label"
              />
            </bk-select>
          </bk-form-item>
          <bk-form-item
            :label="t('维护人员')"
            property="maintainers"
            required
          >
            <member-select v-if="!user.isTenantMode" v-model="formData.maintainers" />
            <bk-user-selector
              v-else
              v-model="formData.maintainers"
              :api-base-url="user.apiBaseUrl"
              :multiple="true"
              :tenant-id="user.user.tenant_id"
            />
          </bk-form-item>
          <bk-form-item
            :label="t('描述')"
            property="description"
          >
            <bk-input
              type="textarea"
              v-model.trim="formData.description"
              :placeholder="t('请输入网关描述')"
              :maxlength="500"
              clearable
            />
          </bk-form-item>

          <template v-if="formData.kind === 1 && BK_APP_VERSION === 'te'">
=======
                </p>
              </template>
            </bk-alert>
>>>>>>> 0886859c
            <bk-form-item
              class="form-item-name"
              :label="t('名称')"
              property="name"
              required
            >
              <bk-input
                v-model.trim="formData.name"
                :maxlength="30"
                :disabled="isEdit"
                show-word-limit
                :placeholder="t('请输入小写字母、数字、连字符(-)，以小写字母开头')"
                clearable
                autofocus
              />
            </bk-form-item>
            <span class="common-form-tips form-item-name-tips">
              {{ t('网关的唯一标识，创建后不可更改') }}
            </span>
            <bk-form-item
              :label="t('开发语言')"
              property="extra_info.language"
              required
              v-if="formData.kind === 1"
            >
              <bk-select
                class="bk-select"
                :disabled="isEdit"
                v-model="formData.extra_info.language"
              >
                <bk-option
                  v-for="item in languageList"
                  :key="item.value"
                  :id="item.value"
                  :name="item.label"
                />
              </bk-select>
            </bk-form-item>
            <bk-form-item
              :label="t('维护人员')"
              property="maintainers"
              required
            >
              <member-select
                v-model="formData.maintainers"
                :has-delete-icon="true"
                :placeholder="t('请选择维护人员')"
                style="color: #313238;"
              />
            </bk-form-item>
            <bk-form-item
              :label="t('描述')"
              property="description"
            >
              <bk-input
<<<<<<< HEAD
                v-model.trim="formData.programmable_gateway_git_info.password"
                :placeholder="t('建议使用 access_token')" />
            </bk-form-item>
          </template>

          <bk-form-item
            :label="t('是否公开')"
            property="is_public"
            required
          >
            <bk-switcher theme="primary" v-model="formData.is_public" />
            <span class="common-form-tips">{{ t('公开，则用户可查看资源文档、申请资源权限；不公开，则网关对用户隐藏') }}</span>
          </bk-form-item>

          <template v-if="user.isTenantMode && !isEdit">
            <template v-if="user.user.tenant_id === 'system'">
              <bk-form-item
                :label="t('租户模式')"
                property="tenant_mode"
              >
                <bk-select
                  v-model="formData.tenant_mode"
                  :clearable="false"
                  :filterable="false"
                  :input-search="false"
                  @change="handleTenantModeChange"
                >
                  <bk-option
                    value="global"
                    :label="t('全租户（Global）')"
                  />
                  <bk-option
                    value="single"
                    :label="t('单租户（Single）')"
                  />
                </bk-select>
              </bk-form-item>
              <bk-form-item
                v-if="formData.tenant_mode === 'single'"
                :label="t('租户 ID')"
                property="tenant_id"
              >
                <bk-input v-model="formData.tenant_id" disabled />
              </bk-form-item>
            </template>
          </template>

          <template v-if="isEdit">
            <bk-form-item
              :label="t('关联蓝鲸应用')"
              property="bk_app_codes"
              v-if="user?.featureFlags?.GATEWAY_APP_BINDING_ENABLED"
            >
              <bk-tag-input
                v-model="formData.bk_app_codes"
                :placeholder="t('请输入蓝鲸应用ID，并按enter确认')"
                allow-create
                has-delete-icon
                collapse-tags
                :list="[]"
=======
                type="textarea"
                v-model.trim="formData.description"
                :placeholder="t('请输入网关描述')"
                :maxlength="500"
                clearable
>>>>>>> 0886859c
              />
            </bk-form-item>

            <template v-if="formData.kind === 1 && BK_APP_VERSION === 'te'">
              <bk-form-item
                :label="t('代码仓库')"
                class="form-item-name"
                property="extra_info.repository"
                required
              >
                <bk-input v-model="formData.extra_info.repository" disabled />
              </bk-form-item>
              <span class="common-form-tips form-item-name-tips">
                {{ t('自动创建开源仓库，将模板代码初始化到仓库中，并将创建者设定为仓库管理员') }}
              </span>
            </template>

            <template v-if="formData.kind === 1 && BK_APP_VERSION === 'ee' && !isEdit">
              <bk-form-item
                :label="t('代码源')"
                required
              >
                <div class="flex-row align-items-center">
                  <div class="repository-item active">
                    <img :src="bareGitImg" :alt="t('Git 代码库')">
                    <p class="text">{{ t('Git 代码库') }}</p>
                    <div class="checked-icon">
                      <i class="apigateway-icon icon-ag-check-circle-shape"></i>
                    </div>
                  </div>
                </div>
              </bk-form-item>
              <bk-form-item
                :label="t('代码仓库地址')"
                property="programmable_gateway_git_info.repository"
                required
              >
                <bk-input v-model.trim="formData.programmable_gateway_git_info.repository" placeholder="http(s)://xxx.git" />
              </bk-form-item>
              <bk-form-item
                :label="t('账号')"
                property="programmable_gateway_git_info.account"
                required
              >
                <bk-input v-model.trim="formData.programmable_gateway_git_info.account" />
              </bk-form-item>
              <bk-form-item
                :label="t('密码')"
                property="programmable_gateway_git_info.password"
                required
              >
                <bk-input
                  v-model.trim="formData.programmable_gateway_git_info.password"
                  :placeholder="t('建议使用 access_token')" />
              </bk-form-item>
            </template>

            <bk-form-item
              :label="t('是否公开')"
              property="is_public"
              required
            >
              <bk-switcher theme="primary" v-model="formData.is_public" />
              <span class="common-form-tips">{{ t('公开，则用户可查看资源文档、申请资源权限；不公开，则网关对用户隐藏') }}</span>
            </bk-form-item>

            <template v-if="isEdit">
              <bk-form-item
                :label="t('关联蓝鲸应用')"
                property="bk_app_codes"
                v-if="user?.featureFlags?.GATEWAY_APP_BINDING_ENABLED"
              >
                <bk-tag-input
                  v-model="formData.bk_app_codes"
                  :placeholder="t('请输入蓝鲸应用ID，并按enter确认')"
                  allow-create
                  has-delete-icon
                  collapse-tags
                  :list="[]"
                />
                <span class="common-form-tips">{{ t('仅影响 HomePage 中运维开发分数的计算') }}</span>
              </bk-form-item>
              <bk-form-item
                :label="t('管理网关的应用列表 ')"
                property="related_app_codes"
              >
                <bk-tag-input
                  v-model="formData.related_app_codes"
                  :placeholder="t('请输入蓝鲸应用ID，并按enter确认')"
                  allow-create
                  has-delete-icon
                  collapse-tags
                />
                <span class="common-form-tips">{{ t('允许列表中的应用使用 sdk 或者开放 API 调用网关接口，同步环境/资源以及发布版本') }}</span>
              </bk-form-item>
            </template>
          </bk-form>
        </div>
        <div class="progress">
          <div class="title">
            {{ formData.kind === 0 ? t('普通网关发布流程') : t('编程网关发布流程') }}
          </div>
          <bk-timeline :list="progressList" />
        </div>
      </div>
    </template>
    <template #footer>
      <div class="operate-btn">
        <bk-pop-confirm
          width="288"
          :content="t('您已将自己从维护人员列表中移除，移除后您将失去查看和编辑网关的权限。请确认！')"
          trigger="click"
          ext-cls="confirm-custom-btn"
          @confirm="handleConfirmCreate"
          @cancel="handleCancel"
          v-if="!formData.maintainers?.includes(user.user.username) && isEdit"
        >
          <bk-button theme="primary" :loading="submitLoading">
            {{ t('保存') }}
          </bk-button>
        </bk-pop-confirm>
        <bk-button v-else theme="primary" :loading="submitLoading" @click="handleConfirmCreate">
          {{ t(isEdit ? '保存' : '提交') }}
        </bk-button>
        <bk-button @click="handleCancel" class="ml8">
          {{ t('取消') }}
        </bk-button>
      </div>
    </template>
  </bk-sideslider>

  <bk-sideslider
    v-model:is-show="isShowMarkdown"
    :title="t('新建网关')"
    width="1020"
  >
    <section class="guide-wrapper">
      <section class="header">
        <p class="success-icon">
          <i class="apigateway-icon icon-ag-check-circle-shape" />
        </p>
        <div class="title">
          {{ t('网关（{name}）创建成功', { name: newGateway.name }) }}
        </div>
        <div class="tips">
          {{ t('接下来您可以按照开发指引，完成网关的开发，或进入环境概览查看环境信息') }}
        </div>
        <div class="btn-wrapper">
          <bk-button theme="primary" @click="handleGoToEnvOverview">
            {{ t('环境概览') }}
          </bk-button>
          <bk-button class="ml8" @click="isShowMarkdown = false">{{ t('关闭') }}</bk-button>
        </div>
      </section>
      <section class="markdown-box">
        <guide :markdown-html="markdownHtml" />
      </section>
    </section>
  </bk-sideslider>
</template>

<script lang="ts" setup>
import {
  computed,
  ref,
  watch,
} from 'vue';
import { useRouter } from 'vue-router';
import { useI18n } from 'vue-i18n';
import { useUser } from '@/store/user';
import {
  createGateway,
  editGateWays,
  getEnvVars,
  getGuideDocs,
} from '@/http';
import { Message } from 'bkui-vue';
import { cloneDeep } from 'lodash';
// @ts-ignore
import { BasicInfoParams } from '@/basic-info/common/type';
import MemberSelect from '@/components/member-select';
import BkUserSelector from '@blueking/bk-user-selector';
// @ts-ignore
import bareGit from '@/images/bare_git.png';
import guide from '@/components/guide.vue';
import MarkdownIt from 'markdown-it';
import hljs from 'highlight.js';
import { useSidebar } from '@/hooks';

const props = defineProps({
  modelValue: {
    type: Boolean,
    default: false,
  },
  initData: {
    type: Object,
    default: () => ({
      kind: 0,
      extra_info: {
        language: 'python',
        repository: '',
      },
    }),
  },
});
const emit = defineEmits(['update:modelValue', 'done']);
const router = useRouter();
const user = useUser();
const { t } = useI18n();
const { isSidebarClosed, initSidebarFormData } = useSidebar();

const { BK_APP_VERSION } = window;

const defaultFormData = {
  name: '',
  description: '',
  is_public: true,
  kind: 0,
  maintainers: [user.user.username],
  extra_info: {
    language: 'python',
    repository: '',
  },
  programmable_gateway_git_info: {
    repository: '',
    account: '',
    password: '',
  },
};

const isShow = ref<boolean>(props.modelValue);
const formRef = ref(null);
const formData = ref<BasicInfoParams>(cloneDeep(defaultFormData));
const submitLoading = ref<boolean>(false);
const isShowMarkdown = ref<boolean>(false);
const markdownHtml = ref<string>('');
const newGateway = ref({
  name: '',
  id: 0,
});
const repositoryUrl = ref<string>('');
const rules = {
  name: [
    {
      required: true,
      message: t('请填写名称'),
      trigger: 'change',
    },
    {
      validator: (value: string) => value.length >= 3,
      message: t('不能小于3个字符'),
      trigger: 'change',
    },
    {
      validator: (value: string) => value.length <= 30,
      message: t('不能多于30个字符'),
      trigger: 'change',
    },
    {
      validator: (value: string) => {
        const reg = /^[a-z][a-z0-9-]*$/;
        return reg.test(value);
      },
      message: t('由小写字母、数字、连接符（-）组成，首字符必须是小写字母，长度大于3小于30个字符'),
      trigger: 'change',
    },
  ],
  'programmable_gateway_git_info.repository': [
    {
      required: true,
      message: t('请填写代码仓库地址'),
      trigger: 'change',
    },
    {
      validator: (value: string) => {
        const reg = /^https?:\/\/[^\s]+\.git$/;
        return reg.test(value);
      },
      message: t('请输入正确的代码仓库地址，http(s)://xxx.git'),
      trigger: 'change',
    },
  ],
};
const languageList = [
  {
    value: 'python',
    label: 'Python',
  },
  {
    value: 'go',
    label: 'Go',
  },
];

const bareGitImg = computed(() => {
  return bareGit;
});

const isEdit = computed(() => {
  return !!formData.value?.id;
});

const progressList = computed(() => {
  if (formData.value.kind === 0) {
    return [
      {
        tag: t('创建网关'),
        content: `<span class="progress-subtitle">${t('初始化环境： prod ，并可新增环境')}</span>`,
        color: 'blue',
      },
      {
        tag: t('配置后端服务'),
        content: `<span class="progress-subtitle">${t('每个环境都可以单独配置后端 API 的域名')}</span>`,
      },
      {
        tag: t('资源配置'),
        content: `<span class="progress-subtitle">${t('页面添加或通过 Swagger/OpenAPI 文件导入')}</span>`,
      },
      {
        tag: t('生成版本'),
        content: `<span class="progress-subtitle">${t('资源列表快照可以用于对比差异，并生成 SDK')}</span>`,
      },
      {
        tag: t('发布到环境'),
        content: `<span class="progress-subtitle">${t('发布成后，即可通过网关访问 API')}</span>`,
      },
    ];
  }
  return [
    {
      tag: t('创建网关'),
      content: `<span class="progress-subtitle">
        ${t('自动创建代码仓库并包含代码示例初始化')} <b>2</b> ${t('套环境：stag 和 prod')}
      </span>`,
      color: 'blue',
    },
    {
      tag: t('开发 API'),
      content: `<p class="progress-subtitle progress-p">${t('在代码仓库定义资源配置')}</p>
      <p class="progress-subtitle">${t('同时可对 API 进行')} <b>${t('网络协议转、接口组合编排')}</b> ${t('等')}</p>`,
    },
    {
      tag: t('发布到环境'),
      content: `<p class="progress-subtitle progress-p">${t('自动生成版本')}</p>
      <p class="progress-subtitle">${t('自动部署 web 服务，并将域名到注册后端服务地址')}</p> `,
    },
  ];
});

const md = new MarkdownIt({
  linkify: false,
  html: true,
  breaks: true,
  highlight(str: string, lang: string) {
    try {
      if (lang && hljs.getLanguage(lang)) {
        return hljs.highlight(str, { language: lang, ignoreIllegals: true }).value;
      }
    } catch {
      return str;
    }
    return str;
  },
});

initSidebarFormData(formData.value);
const showGuide = async () => {
  try {
    const data = await getGuideDocs(newGateway.value?.id);
    markdownHtml.value = md.render(data.content);
    isShowMarkdown.value = true;
  } catch (e) {
    console.error(e);
  }
};

const handleGoToEnvOverview = () => {
  router.push({
    name: 'apigwStageOverview',
    params: {
      id: newGateway.value?.id,
    },
  });
};

const getUrlPrefix = async () => {
  const res = await getEnvVars();
  repositoryUrl.value = res.BK_PAAS_APP_REPO_URL_TMPL;
};
if (BK_APP_VERSION === 'te') {
  getUrlPrefix();
}

const handleTenantModeChange = (tenant_mode: string) => {
  if (tenant_mode === 'global') {
    formData.value.tenant_id = '';
  } else if (tenant_mode === 'single') {
    formData.value.tenant_id = user.user.tenant_id || 'system';
  }
};

const handleConfirmCreate = async () => {
  try {
    await formRef.value.validate();

    submitLoading.value = true;
    const payload = cloneDeep(formData.value);
    if (payload.kind === 0) {
      payload.extra_info = undefined;
    }
    if (payload.kind === 1 && BK_APP_VERSION === 'ee' && !isEdit.value) {
      payload.extra_info.repository = payload.programmable_gateway_git_info.repository;
    }

    if (isEdit.value) {
      if (!user?.featureFlags?.GATEWAY_APP_BINDING_ENABLED) {
        payload.bk_app_codes = undefined;
      }
      await editGateWays(payload.id, payload);
      Message({
        message: t('编辑成功'),
        theme: 'success',
        width: 'auto',
      });
    } else {
      const response = await createGateway(payload);

      if (payload.kind === 1) {
        newGateway.value = {
          name: payload.name,
          id: response.id,
        };
        showGuide();
      } else {
        Message({
          message: t('创建成功'),
          theme: 'success',
        });
      }
    }

    isShow.value = false;
    formData.value = cloneDeep(defaultFormData);
    emit('done');
  } catch (error) {
  } finally {
    submitLoading.value = false;
  }
};

const handleCancel = () => {
  isShow.value = false;
  formData.value = cloneDeep(defaultFormData);
};

const handleBeforeClose = async () => {
  return isSidebarClosed(JSON.stringify(formData.value));
};

watch(
  () => formData.value.name,
  () => {
    if (BK_APP_VERSION === 'te' && formData.value.kind === 1) {
      formData.value.extra_info.repository = `${repositoryUrl.value.replace('{{gateway_name}}', formData.value.name)}`;
    }
  },
);

watch(
  () => props.modelValue,
  (value: boolean) => {
    isShow.value = value;
  },
);

watch(
  () => isShow.value,
  (v) => {
    emit('update:modelValue', v);
  },
);

watch(
  () => props.initData,
  (payload: BasicInfoParams) => {
    if (payload) {
      formData.value = payload;
      initSidebarFormData(payload);
    }
  },
);

</script>

<style lang="scss" scoped>
.gateway-operate-slider {
  :deep(.bk-modal-content) {
    overflow: hidden !important;
  }
  .create-gateway {
    display: flex;
    .create-form {
      flex: 1;
      background: #FFFFFF;
      padding: 0 24px;
      max-height: calc(100vh - 130px);
      overflow-y: auto;
    }
    .form-item-name {
      :deep(.bk-form-error) {
        position: relative;
      }
    }
    .form-item-name-tips {
      position: relative;
      top: -20px;
    }
    .progress {
      width: 400px;
      height: calc(100vh - 90px);
      padding: 24px;
      box-sizing: border-box;
      background: #F5F7FA;
      margin-top: -16px;
      margin-right: -14px;
      overflow-y: auto;
      .title {
        color: #4D4F56;
        font-size: 14px;
        font-weight: Bold;
        padding-bottom: 16px;
      }
    }
  }
  .form-item-alert {
    margin-bottom: 16px;
    margin-top: -10px;
  }
}
// .kind {
//   content: ' ';
//   width: 20px;
//   height: 20px;
//   border-radius: 2px;
//   padding: 1px 2px;
//   font-size: 12px;
//   text-align: center;
//   margin-right: 4px;
//   &.normal {
//     color: #1768EF;
//     background: #E1ECFF;
//     border: 1px solid #699DF4;
//   }
//   &.program {
//     color: #299E56;
//     background: #EBFAF0;
//     border: 1px solid #A1E3BA;
//   }
// }
.repository-item {
  width: 124px;
  height: 88px;
  border: 1px solid #c4c6cc;
  border-radius: 2px;
  cursor: pointer;
  display: flex;
  flex-direction: column;
  justify-content: center;
  align-items: center;
  img {
    width: 40px;
    height: 40px;
  }
  .text {
    font-size: 14px;
    color: #63656E;
  }
  &.active {
    border: 1px solid #3A84FF;
    position: relative;
    .checked-icon {
      position: absolute;
      width: 18px;
      height: 18px;
      top: -9px;
      right: -9px;
      background-color: #FFFFFF;
      display: flex;
      align-items: center;
      justify-content: center;
      .apigateway-icon {
        color: #3A84FF;
        width: 14px;
        height: 14px;
      }
    }
  }
}

.guide-wrapper {
  padding: 16px 24px;
  .header {
    text-align: center;
    margin-bottom: 32px;
    .success-icon {
      margin-bottom: 18px;
      i {
        font-size: 42px;
        background: #EBFAF0;
        color: #65C389;
      }
    }
    .title {
      font-size: 20px;
      color: #313238;
    }
    .tips {
      font-size: 14px;
      color: #4D4F56;
      margin: 12px 0 24px;
    }
  }
}

:deep(.progress-subtitle) {
  font-size: 12px;
  color: #979BA5;
}
:deep(.progress-p) {
  margin-bottom: 4px;
}
:deep(.bk-timeline-content) {
  word-break: normal !important;
}

:deep(.ag-markdown-view pre) {
  background: #F5F7FA;
}
:deep(.ag-markdown-view code) {
  color: #4D4F56;
}
:deep(.ag-markdown-view .ag-copy-btn) {
  color: #3A84FF;
  background: #F5F7FA;
}
</style><|MERGE_RESOLUTION|>--- conflicted
+++ resolved
@@ -34,7 +34,6 @@
                 <!-- <bk-button theme="primary" text>
                   {{ t('查看指引 >') }}
                 </bk-button> -->
-<<<<<<< HEAD
               </p>
             </template>
           </bk-alert>
@@ -103,72 +102,59 @@
             />
           </bk-form-item>
 
-          <template v-if="formData.kind === 1 && BK_APP_VERSION === 'te'">
-=======
-                </p>
-              </template>
-            </bk-alert>
->>>>>>> 0886859c
-            <bk-form-item
-              class="form-item-name"
-              :label="t('名称')"
-              property="name"
-              required
-            >
-              <bk-input
-                v-model.trim="formData.name"
-                :maxlength="30"
-                :disabled="isEdit"
-                show-word-limit
-                :placeholder="t('请输入小写字母、数字、连字符(-)，以小写字母开头')"
-                clearable
-                autofocus
-              />
-            </bk-form-item>
-            <span class="common-form-tips form-item-name-tips">
-              {{ t('网关的唯一标识，创建后不可更改') }}
-            </span>
-            <bk-form-item
-              :label="t('开发语言')"
-              property="extra_info.language"
-              required
-              v-if="formData.kind === 1"
-            >
-              <bk-select
-                class="bk-select"
-                :disabled="isEdit"
-                v-model="formData.extra_info.language"
-              >
-                <bk-option
-                  v-for="item in languageList"
-                  :key="item.value"
-                  :id="item.value"
-                  :name="item.label"
-                />
-              </bk-select>
-            </bk-form-item>
-            <bk-form-item
-              :label="t('维护人员')"
-              property="maintainers"
-              required
-            >
-              <member-select
-                v-model="formData.maintainers"
-                :has-delete-icon="true"
-                :placeholder="t('请选择维护人员')"
-                style="color: #313238;"
-              />
-            </bk-form-item>
-            <bk-form-item
-              :label="t('描述')"
-              property="description"
-            >
-              <bk-input
-<<<<<<< HEAD
-                v-model.trim="formData.programmable_gateway_git_info.password"
-                :placeholder="t('建议使用 access_token')" />
-            </bk-form-item>
-          </template>
+            <template v-if="formData.kind === 1 && BK_APP_VERSION === 'te'">
+              <bk-form-item
+                :label="t('代码仓库')"
+                class="form-item-name"
+                property="extra_info.repository"
+                required
+              >
+                <bk-input v-model="formData.extra_info.repository" disabled />
+              </bk-form-item>
+              <span class="common-form-tips form-item-name-tips">
+                {{ t('自动创建开源仓库，将模板代码初始化到仓库中，并将创建者设定为仓库管理员') }}
+              </span>
+            </template>
+
+            <template v-if="formData.kind === 1 && BK_APP_VERSION === 'ee' && !isEdit">
+              <bk-form-item
+                :label="t('代码源')"
+                required
+              >
+                <div class="flex-row align-items-center">
+                  <div class="repository-item active">
+                    <img :src="bareGitImg" :alt="t('Git 代码库')">
+                    <p class="text">{{ t('Git 代码库') }}</p>
+                    <div class="checked-icon">
+                      <i class="apigateway-icon icon-ag-check-circle-shape"></i>
+                    </div>
+                  </div>
+                </div>
+              </bk-form-item>
+              <bk-form-item
+                :label="t('代码仓库地址')"
+                property="programmable_gateway_git_info.repository"
+                required
+              >
+                <bk-input v-model.trim="formData.programmable_gateway_git_info.repository" placeholder="http(s)://xxx.git" />
+              </bk-form-item>
+              <bk-form-item
+                :label="t('账号')"
+                property="programmable_gateway_git_info.account"
+                required
+              >
+                <bk-input v-model.trim="formData.programmable_gateway_git_info.account" />
+              </bk-form-item>
+              <bk-form-item
+                :label="t('密码')"
+                property="programmable_gateway_git_info.password"
+                required
+              >
+                <bk-input
+                  v-model.trim="formData.programmable_gateway_git_info.password"
+                  :placeholder="t('建议使用 access_token')" />
+              </bk-form-item>
+            </template>
 
           <bk-form-item
             :label="t('是否公开')"
@@ -211,92 +197,6 @@
               </bk-form-item>
             </template>
           </template>
-
-          <template v-if="isEdit">
-            <bk-form-item
-              :label="t('关联蓝鲸应用')"
-              property="bk_app_codes"
-              v-if="user?.featureFlags?.GATEWAY_APP_BINDING_ENABLED"
-            >
-              <bk-tag-input
-                v-model="formData.bk_app_codes"
-                :placeholder="t('请输入蓝鲸应用ID，并按enter确认')"
-                allow-create
-                has-delete-icon
-                collapse-tags
-                :list="[]"
-=======
-                type="textarea"
-                v-model.trim="formData.description"
-                :placeholder="t('请输入网关描述')"
-                :maxlength="500"
-                clearable
->>>>>>> 0886859c
-              />
-            </bk-form-item>
-
-            <template v-if="formData.kind === 1 && BK_APP_VERSION === 'te'">
-              <bk-form-item
-                :label="t('代码仓库')"
-                class="form-item-name"
-                property="extra_info.repository"
-                required
-              >
-                <bk-input v-model="formData.extra_info.repository" disabled />
-              </bk-form-item>
-              <span class="common-form-tips form-item-name-tips">
-                {{ t('自动创建开源仓库，将模板代码初始化到仓库中，并将创建者设定为仓库管理员') }}
-              </span>
-            </template>
-
-            <template v-if="formData.kind === 1 && BK_APP_VERSION === 'ee' && !isEdit">
-              <bk-form-item
-                :label="t('代码源')"
-                required
-              >
-                <div class="flex-row align-items-center">
-                  <div class="repository-item active">
-                    <img :src="bareGitImg" :alt="t('Git 代码库')">
-                    <p class="text">{{ t('Git 代码库') }}</p>
-                    <div class="checked-icon">
-                      <i class="apigateway-icon icon-ag-check-circle-shape"></i>
-                    </div>
-                  </div>
-                </div>
-              </bk-form-item>
-              <bk-form-item
-                :label="t('代码仓库地址')"
-                property="programmable_gateway_git_info.repository"
-                required
-              >
-                <bk-input v-model.trim="formData.programmable_gateway_git_info.repository" placeholder="http(s)://xxx.git" />
-              </bk-form-item>
-              <bk-form-item
-                :label="t('账号')"
-                property="programmable_gateway_git_info.account"
-                required
-              >
-                <bk-input v-model.trim="formData.programmable_gateway_git_info.account" />
-              </bk-form-item>
-              <bk-form-item
-                :label="t('密码')"
-                property="programmable_gateway_git_info.password"
-                required
-              >
-                <bk-input
-                  v-model.trim="formData.programmable_gateway_git_info.password"
-                  :placeholder="t('建议使用 access_token')" />
-              </bk-form-item>
-            </template>
-
-            <bk-form-item
-              :label="t('是否公开')"
-              property="is_public"
-              required
-            >
-              <bk-switcher theme="primary" v-model="formData.is_public" />
-              <span class="common-form-tips">{{ t('公开，则用户可查看资源文档、申请资源权限；不公开，则网关对用户隐藏') }}</span>
-            </bk-form-item>
 
             <template v-if="isEdit">
               <bk-form-item
