<template>
  <div ref="memberSelectorEditRef" class="gateways-edit-member-selector" :style="styles">
    <template v-if="!isEditable">
      <div class="edit-wrapper">
        <div class="edit-content">
          <slot>
            <template v-if="membersText">
              <span class="member-item">
                <bk-popover>
                  <bk-user-display-name :user-id="membersText" />
                  <template #content>
                    <span><bk-user-display-name :user-id="membersText" /></span>
                  </template>
                </bk-popover>
              </span>
            </template>
            <template v-else>--</template>
          </slot>
        </div>
        <div class="edit-action-box" v-if="isEditMode">
          <i class="apigateway-icon icon-ag-edit-small edit-action" @click.self.stop="handleEdit" />
        </div>
      </div>
    </template>
    <div v-else class="edit-mode-content">
      <main class="edit-member-wrap">
        <MemberSelector
          ref="memberSelectorRef" v-model="displayValue"
          :class="['edit-selector', { [isErrorClass]: isShowError }]"
          :placeholder="placeholder"
          :has-delete-icon="true"
          style="width: 500px"
          @change="handleChange"
          @keydown="handleEnter" />
        <aside class="edit-member-actions">
          <bk-pop-confirm
            width="288"
            :content="t('您已将自己从维护人员列表中移除，移除后您将失去查看和编辑网关的权限。请确认！')"
            trigger="click"
            ext-cls="confirm-custom-btn"
            @confirm="handleSubmit"
            @cancel="handleCancel"
            v-if="!displayValue?.includes(user.user.username)"
          >
            <bk-button style="width: 32px">
              <i class="apigateway-icon icon-ag-check-1 f24" style="color: #3A84FF;"></i>
            </bk-button>
          </bk-pop-confirm>
          <bk-button v-else style="width: 32px" @click.stop="handleSubmit">
            <i class="apigateway-icon icon-ag-check-1 f24" style="color: #3A84FF;"></i>
          </bk-button>

          <bk-button style="width: 32px" @click="handleCancel">
            <i class="apigateway-icon icon-ag-icon-close f24"></i>
          </bk-button>
        </aside>
      </main>
      <p class="validate-error-tips" v-if="isShowError">{{ errorTips }}</p>
    </div>
  </div>
</template>

<script lang="ts" setup>
import {
  computed,
  nextTick,
  ref,
  watch,
} from 'vue';
import MemberSelector from '../member-select';
<<<<<<< HEAD
import { useUser } from '@/store/user';
import { useI18n } from 'vue-i18n';
=======

>>>>>>> e27d208c
const props = defineProps({
  field: {
    type: String,
    required: true,
  },
  content: {
    type: Array,
    default: () => [],
  },
  width: {
    type: String,
    default: 'auto',
  },
  placeholder: {
    type: String,
    default: '请输入',
  },
  mode: {
    type: String,
    default: 'edit',
    validator(value: string) {
      return ['detail', 'edit'].includes(value);
    },
  },
  isRequired: {
    type: Boolean,
    default: true,
  },
  isErrorClass: {
    type: String,
    default: '',
  },
  errorValue: {
    type: String,
    default: '',
  },
});
const emit = defineEmits(['on-change']);
const user = useUser();
const { t } = useI18n();

const memberSelectorRef = ref();
const memberSelectorEditRef = ref();
const isShowError = ref(false);
const isEditable = ref(false);
const errorTips = ref('');
const displayValue = ref([]);

// const handleValidate = () => {
//   isShowError.value = false;
//   errorTips.value = '';
// };

const handleEdit = () => {
  document.body.click();
  isEditable.value = true;
  nextTick(() => {
    memberSelectorRef.value?.tagInputRef?.focusInputTrigger();
  });
};

const handleSubmit = () => {
  if (!isEditable.value) return;
  triggerChange();
};

const handleCancel = () => {
  isEditable.value = false;
  displayValue.value = [...props.content];
};

const handleChange = () => {
  if (props.isRequired && !displayValue.value.length) {
    isShowError.value = true;
    errorTips.value = props.errorValue;
    return;
  }
  isEditable.value = true;
  nextTick(() => {
    memberSelectorRef.value?.tagInputRef?.focusInputTrigger();
  });
};

const handleEnter = (event: any) => {
  if (!isEditable.value) return;
  if (!displayValue.value?.includes(user.user.username)) {
    isShowError.value = true;
    errorTips.value = t('您已将自己从维护人员列表中移除，移除后您将失去查看和编辑网关的权限。请确认！');
    return;
  }
  if (event.key === 'Enter' && event.keyCode === 13) {
    triggerChange();
  }
};

<<<<<<< HEAD
const hideEdit = (event: any) => {
  if (props.isRequired && !displayValue.value.length) {
    isShowError.value = true;
    errorTips.value = props.errorValue;
    return;
  }
  if (!displayValue.value?.includes(user.user.username)) {
    isShowError.value = true;
    errorTips.value = t('您已将自己从维护人员列表中移除，移除后您将失去查看和编辑网关的权限。请确认！');
    return;
  }
  if (memberSelectorEditRef.value?.contains(event.target)) {
    return;
  }
  handleValidate();
  triggerChange();
};
=======
// const hideEdit = (event: any) => {
//   if (props.isRequired && !displayValue.value.length) {
//     isShowError.value = true;
//     errorTips.value = props.errorValue;
//     return;
//   }
//   if (memberSelectorEditRef.value?.contains(event.target)) {
//     return;
//   }
//   handleValidate();
//   triggerChange();
// };
>>>>>>> e27d208c

const triggerChange = () => {
  if (props.isRequired && !displayValue.value.length) {
    isShowError.value = true;
    errorTips.value = props.errorValue;
    return;
  }
  isEditable.value = false;
  if (JSON.stringify(displayValue.value) === JSON.stringify(props.content)) {
    return;
  }
  emit('on-change', {
    [props.field]: displayValue.value,
  });
};

const styles = computed(() => {
  return {
    width: props.width,
  };
});

const isEditMode = computed(() => {
  return props.mode === 'edit';
});

const membersText = computed(() => {
  return displayValue.value.join(', ');
});

watch(
  () => props.content,
  (payload: any[]) => {
    displayValue.value = [...payload];
  },
  { immediate: true },
);

watch(
  () => props.errorValue,
  (payload: string) => {
    errorTips.value = payload;
  },
  { immediate: true },
);

// onMounted(() => {
//   document.body.addEventListener('click', hideEdit);
// });
//
// onBeforeMount(() => {
//   document.body.removeEventListener('click', hideEdit);
// });
</script>

<style lang="scss" scoped>
.gateways-edit-member-selector {
  position: relative;

  .edit-wrapper {
    position: relative;
    display: flex;
    align-items: center;

    &:hover {
      .edit-action {
        display: block;
      }
    }

    .edit-content {
      flex: 0 0 auto;
      max-width: calc(100% - 25px);
      white-space: nowrap;
      overflow: hidden;
      text-overflow: ellipsis;
      line-height: 32px;

      .member-item {
        line-height: 32px;
        font-size: 12px;
        width: calc(100% - 25px);
        white-space: nowrap;
        overflow: hidden;
        text-overflow: ellipsis;

        i {
          font-size: 18px;
          color: #979ba5;
          vertical-align: middle;
          cursor: pointer;

          &.disabled {
            color: #c4c6cc;
            cursor: not-allowed;
          }
        }
      }
    }

    .edit-selector {
      width: 100%;
    }
  }

  .edit-mode-content {
    .edit-member-wrap {
      display: flex;
      align-items: center;

      .edit-member-actions {
        margin-left: 4px;
        display: flex;
        align-items: center;
        gap: 4px;
      }
    }
  }
}

.edit-action-box {
  display: flex;
  align-items: center;
  margin-right: auto;

  .icon-ag-edit-small {
    font-size: 26px;
    color: #979BA5;
    cursor: pointer;
    display: none;

    &:hover {
      color: #3a84ff;
    }
  }
}

:deep(.maintainers-error-tip) {
  .bk-tag-input-trigger {
    border-color: red;
  }
}

.validate-error-tips {
  font-size: 12px;
  color: #ff4d4d;
}
</style>

<style lang="scss">
.confirm-custom-btn {
  .bk-button.bk-button-primary {
    background-color: #E71818;
    border-color: #E71818;
    &:hover {
      background-color: #ff5656;
      border-color: #ff5656;
    }
  }
}
</style><|MERGE_RESOLUTION|>--- conflicted
+++ resolved
@@ -68,12 +68,8 @@
   watch,
 } from 'vue';
 import MemberSelector from '../member-select';
-<<<<<<< HEAD
 import { useUser } from '@/store/user';
 import { useI18n } from 'vue-i18n';
-=======
-
->>>>>>> e27d208c
 const props = defineProps({
   field: {
     type: String,
@@ -169,7 +165,6 @@
   }
 };
 
-<<<<<<< HEAD
 const hideEdit = (event: any) => {
   if (props.isRequired && !displayValue.value.length) {
     isShowError.value = true;
@@ -187,20 +182,6 @@
   handleValidate();
   triggerChange();
 };
-=======
-// const hideEdit = (event: any) => {
-//   if (props.isRequired && !displayValue.value.length) {
-//     isShowError.value = true;
-//     errorTips.value = props.errorValue;
-//     return;
-//   }
-//   if (memberSelectorEditRef.value?.contains(event.target)) {
-//     return;
-//   }
-//   handleValidate();
-//   triggerChange();
-// };
->>>>>>> e27d208c
 
 const triggerChange = () => {
   if (props.isRequired && !displayValue.value.length) {
