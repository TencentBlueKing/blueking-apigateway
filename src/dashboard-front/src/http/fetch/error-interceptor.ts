import type { IFetchConfig } from './index';
import { Message } from 'bkui-vue';
import mitt from '@/common/event-bus';
// import { showLoginModal } from '@/common/auth';
const { BK_LOGIN_URL } = window;

// 请求执行失败拦截器
export default (errorData: any, config: IFetchConfig) => {
  const {
    status,
    error,
  } = errorData;
  switch (status) {
    // 参数错误
    case 400:
      console.log('参数错误', error.message);
      break;
      // 用户登录状态失效
    case 401:
<<<<<<< HEAD
=======
      console.error('errorerrorerrorerrorerrorerror', error);
>>>>>>> 8ffe341a
      if (error?.data?.login_plain_url) {
        const { width, height, login_url, login_plain_url } = error.data;
        mitt.emit('show-login-modal', {
          width,
          height,
          login_url,
          login_plain_url,
        });
      } else {
        // 兼容本地开发后台没有重定向地址，直接跳转登录页
        window.location.href = `${BK_LOGIN_URL}/?c_url=${window.location.href}`;
      }
      break;
  }
  // 全局捕获错误给出提示
  if (config.globalError) {
    Message({ theme: 'error', message: error.message });
  }
  return Promise.reject(error);
};<|MERGE_RESOLUTION|>--- conflicted
+++ resolved
@@ -17,10 +17,7 @@
       break;
       // 用户登录状态失效
     case 401:
-<<<<<<< HEAD
-=======
       console.error('errorerrorerrorerrorerrorerror', error);
->>>>>>> 8ffe341a
       if (error?.data?.login_plain_url) {
         const { width, height, login_url, login_plain_url } = error.data;
         mitt.emit('show-login-modal', {
