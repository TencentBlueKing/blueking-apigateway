--- conflicted
+++ resolved
@@ -16,13 +16,10 @@
  */
 export const getFeatureFlags = (data: any) => fetch.get(`${BK_DASHBOARD_URL}/settings/feature_flags/?${json2Query(data)}`);
 
-<<<<<<< HEAD
 /**
  * 获取版本日志
  * @returns {Promise} 版本日志的Promise对象
  */
-export const getVersionLog = () => fetch.get(`${BK_DASHBOARD_URL}/version-log`);
-=======
 export const getVersionLog = () => fetch.get(`${BK_DASHBOARD_URL}/version-log`);
 
 export const searchTenantUsers = (
@@ -53,5 +50,4 @@
       'X-Bk-Tenant-Id': tenant_id || '',
     },
   },
-);
->>>>>>> e27d208c
+);