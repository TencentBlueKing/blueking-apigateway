import { defineStore } from 'pinia';
import type {
  IFeatureFlags,
  IUser,
} from '@/types/store';
<<<<<<< HEAD
=======

const {
  // BK_API_URL_TMPL,
  BK_USER_WEB_API_URL,
} = window;
>>>>>>> e27d208c

// 定义一个名为useUser的Pinia store
export const useUser = defineStore('user', {
  // 定义store的状态
  state: (): {
    user: IUser,
    featureFlags: IFeatureFlags,
  } => ({
    // 用户信息
    user: {
      username: '',
      display_name: '',
      avatar_url: '',
      tenant_id: '',
    },
    // 功能标志
    featureFlags: {},
  }),
  getters: {
<<<<<<< HEAD
    // 是否启用了 ai 问答功能
    isAIEnabled: state => state.featureFlags?.ENABLE_AI_COMPLETION,
=======
    // apiBaseUrl: () => `${BK_API_URL_TMPL}/bk-user-web/prod`,
    apiBaseUrl: () => BK_USER_WEB_API_URL,
    // 是否开启了多租户模式
    isTenantMode: state => !!state?.featureFlags?.ENABLE_MULTI_TENANT_MODE,
>>>>>>> e27d208c
  },
  actions: {
    // 设置用户信息
    setUser(user: IUser) {
      this.user = user;
    },
    // 设置功能标志
    setFeatureFlags(data: IFeatureFlags) {
      this.featureFlags = data;
    },
  },
});<|MERGE_RESOLUTION|>--- conflicted
+++ resolved
@@ -3,14 +3,16 @@
   IFeatureFlags,
   IUser,
 } from '@/types/store';
-<<<<<<< HEAD
-=======
 
 const {
   // BK_API_URL_TMPL,
   BK_USER_WEB_API_URL,
 } = window;
->>>>>>> e27d208c
+
+const {
+  // BK_API_URL_TMPL,
+  BK_USER_WEB_API_URL,
+} = window;
 
 // 定义一个名为useUser的Pinia store
 export const useUser = defineStore('user', {
@@ -30,15 +32,12 @@
     featureFlags: {},
   }),
   getters: {
-<<<<<<< HEAD
-    // 是否启用了 ai 问答功能
-    isAIEnabled: state => state.featureFlags?.ENABLE_AI_COMPLETION,
-=======
     // apiBaseUrl: () => `${BK_API_URL_TMPL}/bk-user-web/prod`,
     apiBaseUrl: () => BK_USER_WEB_API_URL,
     // 是否开启了多租户模式
     isTenantMode: state => !!state?.featureFlags?.ENABLE_MULTI_TENANT_MODE,
->>>>>>> e27d208c
+    // 是否启用了 ai 问答功能
+    isAIEnabled: state => state.featureFlags?.ENABLE_AI_COMPLETION,
   },
   actions: {
     // 设置用户信息
